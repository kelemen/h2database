/*
 * Copyright 2004-2018 H2 Group. Multiple-Licensed under the MPL 2.0,
 * and the EPL 1.0 (http://h2database.com/html/license.html).
 * Initial Developer: H2 Group
 */
package org.h2.table;

import java.util.ArrayList;
import java.util.HashMap;

import org.h2.api.ErrorCode;
import org.h2.command.Parser;
import org.h2.command.dml.AllColumnsForPlan;
import org.h2.command.dml.Select;
import org.h2.engine.Right;
import org.h2.engine.Session;
import org.h2.engine.SysProperties;
import org.h2.engine.UndoLogRecord;
import org.h2.expression.Comparison;
import org.h2.expression.ConditionAndOr;
import org.h2.expression.Expression;
import org.h2.expression.ExpressionColumn;
import org.h2.index.Index;
import org.h2.index.IndexCondition;
import org.h2.index.IndexCursor;
import org.h2.index.IndexLookupBatch;
import org.h2.index.ViewIndex;
import org.h2.message.DbException;
import org.h2.result.Row;
import org.h2.result.SearchRow;
import org.h2.result.SortOrder;
import org.h2.util.StatementBuilder;
import org.h2.util.StringUtils;
import org.h2.util.Utils;
import org.h2.value.Value;
import org.h2.value.ValueLong;
import org.h2.value.ValueNull;

/**
 * A table filter represents a table that is used in a query. There is one such
 * object whenever a table (or view) is used in a query. For example the
 * following query has 2 table filters: SELECT * FROM TEST T1, TEST T2.
 */
public class TableFilter implements ColumnResolver {

    private static final int BEFORE_FIRST = 0, FOUND = 1, AFTER_LAST = 2,
            NULL_ROW = 3;

    /**
     * Whether this is a direct or indirect (nested) outer join
     */
    protected boolean joinOuterIndirect;

    private Session session;

    private final Table table;
    private final Select select;
    private String alias;
    private Index index;
    private final IndexHints indexHints;
    private int[] masks;
    private int scanCount;
    private boolean evaluatable;

    /**
     * Batched join support.
     */
    private JoinBatch joinBatch;
    private int joinFilterId = -1;

    /**
     * Indicates that this filter is used in the plan.
     */
    private boolean used;

    /**
     * The filter used to walk through the index.
     */
    private final IndexCursor cursor;

    /**
     * The index conditions used for direct index lookup (start or end).
     */
<<<<<<< HEAD
    private final ArrayList<IndexCondition> indexConditions = new ArrayList<>();
=======
    private final ArrayList<IndexCondition> indexConditions = Utils.newSmallArrayList();
>>>>>>> 7a2a5446

    /**
     * Additional conditions that can't be used for index lookup, but for row
     * filter for this table (ID=ID, NAME LIKE '%X%')
     */
    private Expression filterCondition;

    /**
     * The complete join condition.
     */
    private Expression joinCondition;

    private SearchRow currentSearchRow;
    private Row current;
    private int state;

    /**
     * The joined table (if there is one).
     */
    private TableFilter join;

    /**
     * Whether this is an outer join.
     */
    private boolean joinOuter;

    /**
     * The nested joined table (if there is one).
     */
    private TableFilter nestedJoin;

    private ArrayList<Column> naturalJoinColumns;
    private boolean foundOne;
    private Expression fullCondition;
    private final int hashCode;
    private final int orderInFrom;

    private HashMap<Column, String> derivedColumnMap;

    /**
     * Create a new table filter object.
     *
     * @param session the session
     * @param table the table from where to read data
     * @param alias the alias name
     * @param rightsChecked true if rights are already checked
     * @param select the select statement
     * @param orderInFrom original order number (index) of this table filter in
     * @param indexHints the index hints to be used by the query planner
     */
    public TableFilter(Session session, Table table, String alias,
            boolean rightsChecked, Select select, int orderInFrom, IndexHints indexHints) {
        this.session = session;
        this.table = table;
        this.alias = alias;
        this.select = select;
        this.cursor = new IndexCursor(this);
        if (!rightsChecked) {
            session.getUser().checkRight(table, Right.SELECT);
        }
        hashCode = session.nextObjectId();
        this.orderInFrom = orderInFrom;
        this.indexHints = indexHints;
    }

    /**
     * Get the order number (index) of this table filter in the "from" clause of
     * the query.
     *
     * @return the index (0, 1, 2,...)
     */
    public int getOrderInFrom() {
        return orderInFrom;
    }

    public IndexCursor getIndexCursor() {
        return cursor;
    }

    @Override
    public Select getSelect() {
        return select;
    }

    public Table getTable() {
        return table;
    }

    /**
     * Lock the table. This will also lock joined tables.
     *
     * @param s the session
     * @param exclusive true if an exclusive lock is required
     * @param forceLockEvenInMvcc lock even in the MVCC mode
     */
    public void lock(Session s, boolean exclusive, boolean forceLockEvenInMvcc) {
        table.lock(s, exclusive, forceLockEvenInMvcc);
        if (join != null) {
            join.lock(s, exclusive, forceLockEvenInMvcc);
        }
    }

    /**
     * Get the best plan item (index, cost) to use use for the current join
     * order.
     *
     * @param s the session
     * @param filters all joined table filters
     * @param filter the current table filter index
     * @param allColumnsSet the set of all columns
     * @return the best plan item
     */
    public PlanItem getBestPlanItem(Session s, TableFilter[] filters, int filter,
            AllColumnsForPlan allColumnsSet) {
        PlanItem item1 = null;
        SortOrder sortOrder = null;
        if (select != null) {
            sortOrder = select.getSortOrder();
        }
        if (indexConditions.isEmpty()) {
            item1 = new PlanItem();
            item1.setIndex(table.getScanIndex(s, null, filters, filter,
                    sortOrder, allColumnsSet));
            item1.cost = item1.getIndex().getCost(s, null, filters, filter,
                    sortOrder, allColumnsSet);
        }
        int len = table.getColumns().length;
        int[] masks = new int[len];
        for (IndexCondition condition : indexConditions) {
            if (condition.isEvaluatable()) {
                if (condition.isAlwaysFalse()) {
                    masks = null;
                    break;
                }
                int id = condition.getColumn().getColumnId();
                if (id >= 0) {
                    masks[id] |= condition.getMask(indexConditions);
                }
            }
        }
        PlanItem item = table.getBestPlanItem(s, masks, filters, filter, sortOrder, allColumnsSet);
        item.setMasks(masks);
        // The more index conditions, the earlier the table.
        // This is to ensure joins without indexes run quickly:
        // x (x.a=10); y (x.b=y.b) - see issue 113
        item.cost -= item.cost * indexConditions.size() / 100 / (filter + 1);

        if (item1 != null && item1.cost < item.cost) {
            item = item1;
        }

        if (nestedJoin != null) {
            setEvaluatable(true);
            item.setNestedJoinPlan(nestedJoin.getBestPlanItem(s, filters, filter, allColumnsSet));
            // TODO optimizer: calculate cost of a join: should use separate
            // expected row number and lookup cost
            item.cost += item.cost * item.getNestedJoinPlan().cost;
        }
        if (join != null) {
            setEvaluatable(true);
            do {
                filter++;
            } while (filters[filter] != join);
            item.setJoinPlan(join.getBestPlanItem(s, filters, filter, allColumnsSet));
            // TODO optimizer: calculate cost of a join: should use separate
            // expected row number and lookup cost
            item.cost += item.cost * item.getJoinPlan().cost;
        }
        return item;
    }

    /**
     * Set what plan item (index, cost, masks) to use.
     *
     * @param item the plan item
     */
    public void setPlanItem(PlanItem item) {
        if (item == null) {
            // invalid plan, most likely because a column wasn't found
            // this will result in an exception later on
            return;
        }
        setIndex(item.getIndex());
        masks = item.getMasks();
        if (nestedJoin != null) {
            if (item.getNestedJoinPlan() != null) {
                nestedJoin.setPlanItem(item.getNestedJoinPlan());
            } else {
                nestedJoin.setScanIndexes();
            }
        }
        if (join != null) {
            if (item.getJoinPlan() != null) {
                join.setPlanItem(item.getJoinPlan());
            } else {
                join.setScanIndexes();
            }
        }
    }

    /**
     * Set all missing indexes to scan indexes recursively.
     */
    private void setScanIndexes() {
        if (index == null) {
            setIndex(table.getScanIndex(session));
        }
        if (join != null) {
            join.setScanIndexes();
        }
        if (nestedJoin != null) {
            nestedJoin.setScanIndexes();
        }
    }

    /**
     * Prepare reading rows. This method will remove all index conditions that
     * can not be used, and optimize the conditions.
     */
    public void prepare() {
        // forget all unused index conditions
        // the indexConditions list may be modified here
        for (int i = 0; i < indexConditions.size(); i++) {
            IndexCondition condition = indexConditions.get(i);
            if (!condition.isAlwaysFalse()) {
                Column col = condition.getColumn();
                if (col.getColumnId() >= 0) {
                    if (index.getColumnIndex(col) < 0) {
                        indexConditions.remove(i);
                        i--;
                    }
                }
            }
        }
        if (nestedJoin != null) {
            if (SysProperties.CHECK && nestedJoin == this) {
                DbException.throwInternalError("self join");
            }
            nestedJoin.prepare();
        }
        if (join != null) {
            if (SysProperties.CHECK && join == this) {
                DbException.throwInternalError("self join");
            }
            join.prepare();
        }
        if (filterCondition != null) {
            filterCondition = filterCondition.optimize(session);
        }
        if (joinCondition != null) {
            joinCondition = joinCondition.optimize(session);
        }
    }

    /**
     * Start the query. This will reset the scan counts.
     *
     * @param s the session
     */
    public void startQuery(Session s) {
        this.session = s;
        scanCount = 0;
        if (nestedJoin != null) {
            nestedJoin.startQuery(s);
        }
        if (join != null) {
            join.startQuery(s);
        }
    }

    /**
     * Reset to the current position.
     */
    public void reset() {
        if (joinBatch != null && joinFilterId == 0) {
            // reset join batch only on top table filter
            joinBatch.reset(true);
            return;
        }
        if (nestedJoin != null) {
            nestedJoin.reset();
        }
        if (join != null) {
            join.reset();
        }
        state = BEFORE_FIRST;
        foundOne = false;
    }

    private boolean isAlwaysTopTableFilter(int filter) {
        if (filter != 0) {
            return false;
        }
        // check if we are at the top table filters all the way up
        SubQueryInfo info = session.getSubQueryInfo();
        while (true) {
            if (info == null) {
                return true;
            }
            if (info.getFilter() != 0) {
                return false;
            }
            info = info.getUpper();
        }
    }

    /**
     * Attempt to initialize batched join.
     *
     * @param jb join batch if it is already created
     * @param filters the table filters
     * @param filter the filter index (0, 1,...)
     * @return join batch if query runs over index which supports batched
     *         lookups, {@code null} otherwise
     */
    public JoinBatch prepareJoinBatch(JoinBatch jb, TableFilter[] filters, int filter) {
        assert filters[filter] == this;
        joinBatch = null;
        joinFilterId = -1;
        if (getTable().isView()) {
            session.pushSubQueryInfo(masks, filters, filter, select.getSortOrder());
            try {
                ((ViewIndex) index).getQuery().prepareJoinBatch();
            } finally {
                session.popSubQueryInfo();
            }
        }
        // For globally top table filter we don't need to create lookup batch,
        // because currently it will not be used (this will be shown in
        // ViewIndex.getPlanSQL()). Probably later on it will make sense to
        // create it to better support X IN (...) conditions, but this needs to
        // be implemented separately. If isAlwaysTopTableFilter is false then we
        // either not a top table filter or top table filter in a sub-query,
        // which in turn is not top in outer query, thus we need to enable
        // batching here to allow outer query run batched join against this
        // sub-query.
        IndexLookupBatch lookupBatch = null;
        if (jb == null && select != null && !isAlwaysTopTableFilter(filter)) {
            lookupBatch = index.createLookupBatch(filters, filter);
            if (lookupBatch != null) {
                jb = new JoinBatch(filter + 1, join);
            }
        }
        if (jb != null) {
            if (nestedJoin != null) {
                throw DbException.throwInternalError();
            }
            joinBatch = jb;
            joinFilterId = filter;
            if (lookupBatch == null && !isAlwaysTopTableFilter(filter)) {
                // createLookupBatch will be called at most once because jb can
                // be created only if lookupBatch is already not null from the
                // call above.
                lookupBatch = index.createLookupBatch(filters, filter);
                if (lookupBatch == null) {
                    // the index does not support lookup batching, need to fake
                    // it because we are not top
                    lookupBatch = JoinBatch.createFakeIndexLookupBatch(this);
                }
            }
            jb.register(this, lookupBatch);
        }
        return jb;
    }

    public int getJoinFilterId() {
        return joinFilterId;
    }

    public JoinBatch getJoinBatch() {
        return joinBatch;
    }

    /**
     * Check if there are more rows to read.
     *
     * @return true if there are
     */
    public boolean next() {
        if (joinBatch != null) {
            // will happen only on topTableFilter since joinBatch.next() does
            // not call join.next()
            return joinBatch.next();
        }
        if (state == AFTER_LAST) {
            return false;
        } else if (state == BEFORE_FIRST) {
            cursor.find(session, indexConditions);
            if (!cursor.isAlwaysFalse()) {
                if (nestedJoin != null) {
                    nestedJoin.reset();
                }
                if (join != null) {
                    join.reset();
                }
            }
        } else {
            // state == FOUND || NULL_ROW
            // the last row was ok - try next row of the join
            if (join != null && join.next()) {
                return true;
            }
        }
        while (true) {
            // go to the next row
            if (state == NULL_ROW) {
                break;
            }
            if (cursor.isAlwaysFalse()) {
                state = AFTER_LAST;
            } else if (nestedJoin != null) {
                if (state == BEFORE_FIRST) {
                    state = FOUND;
                }
            } else {
                if ((++scanCount & 4095) == 0) {
                    checkTimeout();
                }
                if (cursor.next()) {
                    currentSearchRow = cursor.getSearchRow();
                    current = null;
                    state = FOUND;
                } else {
                    state = AFTER_LAST;
                }
            }
            if (nestedJoin != null && state == FOUND) {
                if (!nestedJoin.next()) {
                    state = AFTER_LAST;
                    if (joinOuter && !foundOne) {
                        // possibly null row
                    } else {
                        continue;
                    }
                }
            }
            // if no more rows found, try the null row (for outer joins only)
            if (state == AFTER_LAST) {
                if (joinOuter && !foundOne) {
                    setNullRow();
                } else {
                    break;
                }
            }
            if (!isOk(filterCondition)) {
                continue;
            }
            boolean joinConditionOk = isOk(joinCondition);
            if (state == FOUND) {
                if (joinConditionOk) {
                    foundOne = true;
                } else {
                    continue;
                }
            }
            if (join != null) {
                join.reset();
                if (!join.next()) {
                    continue;
                }
            }
            // check if it's ok
            if (state == NULL_ROW || joinConditionOk) {
                return true;
            }
        }
        state = AFTER_LAST;
        return false;
    }

    /**
     * Set the state of this and all nested tables to the NULL row.
     */
    protected void setNullRow() {
        state = NULL_ROW;
        current = table.getNullRow();
        currentSearchRow = current;
        if (nestedJoin != null) {
            nestedJoin.visit(new TableFilterVisitor() {
                @Override
                public void accept(TableFilter f) {
                    f.setNullRow();
                }
            });
        }
    }

    private void checkTimeout() {
        session.checkCanceled();
    }

    /**
     * Whether the current value of the condition is true, or there is no
     * condition.
     *
     * @param condition the condition (null for no condition)
     * @return true if yes
     */
    boolean isOk(Expression condition) {
        return condition == null || condition.getBooleanValue(session);
    }

    /**
     * Get the current row.
     *
     * @return the current row, or null
     */
    public Row get() {
        if (current == null && currentSearchRow != null) {
            current = cursor.get();
        }
        return current;
    }

    /**
     * Set the current row.
     *
     * @param current the current row
     */
    public void set(Row current) {
        // this is currently only used so that check constraints work - to set
        // the current (new) row
        this.current = current;
        this.currentSearchRow = current;
    }

    /**
     * Get the table alias name. If no alias is specified, the table name is
     * returned.
     *
     * @return the alias name
     */
    @Override
    public String getTableAlias() {
        if (alias != null) {
            return alias;
        }
        return table.getName();
    }

    /**
     * Add an index condition.
     *
     * @param condition the index condition
     */
    public void addIndexCondition(IndexCondition condition) {
        indexConditions.add(condition);
    }

    /**
     * Add a filter condition.
     *
     * @param condition the condition
     * @param isJoin if this is in fact a join condition
     */
    public void addFilterCondition(Expression condition, boolean isJoin) {
        if (isJoin) {
            if (joinCondition == null) {
                joinCondition = condition;
            } else {
                joinCondition = new ConditionAndOr(ConditionAndOr.AND,
                        joinCondition, condition);
            }
        } else {
            if (filterCondition == null) {
                filterCondition = condition;
            } else {
                filterCondition = new ConditionAndOr(ConditionAndOr.AND,
                        filterCondition, condition);
            }
        }
    }

    /**
     * Add a joined table.
     *
     * @param filter the joined table filter
     * @param outer if this is an outer join
     * @param on the join condition
     */
    public void addJoin(TableFilter filter, boolean outer, Expression on) {
        if (on != null) {
            on.mapColumns(this, 0);
            TableFilterVisitor visitor = new MapColumnsVisitor(on);
            visit(visitor);
            filter.visit(visitor);
        }
        if (join == null) {
            join = filter;
            filter.joinOuter = outer;
            if (outer) {
                filter.visit(new JOIVisitor());
            }
            if (on != null) {
                filter.mapAndAddFilter(on);
            }
        } else {
            join.addJoin(filter, outer, on);
        }
    }

    /**
     * Set a nested joined table.
     *
     * @param filter the joined table filter
     */
    public void setNestedJoin(TableFilter filter) {
        nestedJoin = filter;
    }

    /**
     * Map the columns and add the join condition.
     *
     * @param on the condition
     */
    public void mapAndAddFilter(Expression on) {
        on.mapColumns(this, 0);
        addFilterCondition(on, true);
        on.createIndexConditions(session, this);
        if (nestedJoin != null) {
            on.mapColumns(nestedJoin, 0);
            on.createIndexConditions(session, nestedJoin);
        }
        if (join != null) {
            join.mapAndAddFilter(on);
        }
    }

    public TableFilter getJoin() {
        return join;
    }

    /**
     * Whether this is an outer joined table.
     *
     * @return true if it is
     */
    public boolean isJoinOuter() {
        return joinOuter;
    }

    /**
     * Whether this is indirectly an outer joined table (nested within an inner
     * join).
     *
     * @return true if it is
     */
    public boolean isJoinOuterIndirect() {
        return joinOuterIndirect;
    }

    /**
     * Get the query execution plan text to use for this table filter.
     *
     * @param isJoin if this is a joined table
     * @return the SQL statement snippet
     */
    public String getPlanSQL(boolean isJoin) {
        StringBuilder buff = new StringBuilder();
        if (isJoin) {
            if (joinOuter) {
                buff.append("LEFT OUTER JOIN ");
            } else {
                buff.append("INNER JOIN ");
            }
        }
        if (nestedJoin != null) {
            StringBuilder buffNested = new StringBuilder();
            TableFilter n = nestedJoin;
            do {
                buffNested.append(n.getPlanSQL(n != nestedJoin));
                buffNested.append('\n');
                n = n.getJoin();
            } while (n != null);
            String nested = buffNested.toString();
            boolean enclose = !nested.startsWith("(");
            if (enclose) {
                buff.append("(\n");
            }
            buff.append(StringUtils.indent(nested, 4, false));
            if (enclose) {
                buff.append(')');
            }
            if (isJoin) {
                buff.append(" ON ");
                if (joinCondition == null) {
                    // need to have a ON expression,
                    // otherwise the nesting is unclear
                    buff.append("1=1");
                } else {
                    buff.append(StringUtils.unEnclose(joinCondition.getSQL()));
                }
            }
            return buff.toString();
        }
        if (table.isView() && ((TableView) table).isRecursive()) {
            buff.append(table.getName());
        } else {
            buff.append(table.getSQL());
        }
        if (table.isView() && ((TableView) table).isInvalid()) {
            throw DbException.get(ErrorCode.VIEW_IS_INVALID_2, table.getName(), "not compiled");
        }
        if (alias != null) {
            buff.append(' ').append(Parser.quoteIdentifier(alias));
        }
        if (indexHints != null) {
            buff.append(" USE INDEX (");
            boolean first = true;
            for (String index : indexHints.getAllowedIndexes()) {
                if (!first) {
                    buff.append(", ");
                } else {
                    first = false;
                }
                buff.append(Parser.quoteIdentifier(index));
            }
            buff.append(")");
        }
        if (index != null) {
            buff.append('\n');
            StatementBuilder planBuff = new StatementBuilder();
            if (joinBatch != null) {
                IndexLookupBatch lookupBatch = joinBatch.getLookupBatch(joinFilterId);
                if (lookupBatch == null) {
                    if (joinFilterId != 0) {
                        throw DbException.throwInternalError(Integer.toString(joinFilterId));
                    }
                } else {
                    planBuff.append("batched:");
                    String batchPlan = lookupBatch.getPlanSQL();
                    planBuff.append(batchPlan);
                    planBuff.append(" ");
                }
            }
            planBuff.append(index.getPlanSQL());
            if (!indexConditions.isEmpty()) {
                planBuff.append(": ");
                for (IndexCondition condition : indexConditions) {
                    planBuff.appendExceptFirst("\n    AND ");
                    planBuff.append(condition.getSQL());
                }
            }
            String plan = StringUtils.quoteRemarkSQL(planBuff.toString());
            if (plan.indexOf('\n') >= 0) {
                plan += "\n";
            }
            buff.append(StringUtils.indent("/* " + plan + " */", 4, false));
        }
        if (isJoin) {
            buff.append("\n    ON ");
            if (joinCondition == null) {
                // need to have a ON expression, otherwise the nesting is
                // unclear
                buff.append("1=1");
            } else {
                buff.append(StringUtils.unEnclose(joinCondition.getSQL()));
            }
        }
        if (filterCondition != null) {
            buff.append('\n');
            String condition = StringUtils.unEnclose(filterCondition.getSQL());
            condition = "/* WHERE " + StringUtils.quoteRemarkSQL(condition) + "\n*/";
            buff.append(StringUtils.indent(condition, 4, false));
        }
        if (scanCount > 0) {
            buff.append("\n    /* scanCount: ").append(scanCount).append(" */");
        }
        return buff.toString();
    }

    /**
     * Remove all index conditions that are not used by the current index.
     */
    void removeUnusableIndexConditions() {
        // the indexConditions list may be modified here
        for (int i = 0; i < indexConditions.size(); i++) {
            IndexCondition cond = indexConditions.get(i);
            if (!cond.isEvaluatable()) {
                indexConditions.remove(i--);
            }
        }
    }

    public int[] getMasks() {
        return masks;
    }

    public ArrayList<IndexCondition> getIndexConditions() {
        return indexConditions;
    }

    public Index getIndex() {
        return index;
    }

    public void setIndex(Index index) {
        this.index = index;
        cursor.setIndex(index);
    }

    public void setUsed(boolean used) {
        this.used = used;
    }

    public boolean isUsed() {
        return used;
    }

    /**
     * Set the session of this table filter.
     *
     * @param session the new session
     */
    void setSession(Session session) {
        this.session = session;
    }

    /**
     * Remove the joined table
     */
    public void removeJoin() {
        this.join = null;
    }

    public Expression getJoinCondition() {
        return joinCondition;
    }

    /**
     * Remove the join condition.
     */
    public void removeJoinCondition() {
        this.joinCondition = null;
    }

    public Expression getFilterCondition() {
        return filterCondition;
    }

    /**
     * Remove the filter condition.
     */
    public void removeFilterCondition() {
        this.filterCondition = null;
    }

    public void setFullCondition(Expression condition) {
        this.fullCondition = condition;
        if (join != null) {
            join.setFullCondition(condition);
        }
    }

    /**
     * Optimize the full condition. This will add the full condition to the
     * filter condition.
     *
     * @param fromOuterJoin if this method was called from an outer joined table
     */
    void optimizeFullCondition(boolean fromOuterJoin) {
        if (fullCondition != null) {
            fullCondition.addFilterConditions(this, fromOuterJoin || joinOuter);
            if (nestedJoin != null) {
                nestedJoin.optimizeFullCondition(fromOuterJoin || joinOuter);
            }
            if (join != null) {
                join.optimizeFullCondition(fromOuterJoin || joinOuter);
            }
        }
    }

    /**
     * Update the filter and join conditions of this and all joined tables with
     * the information that the given table filter and all nested filter can now
     * return rows or not.
     *
     * @param filter the table filter
     * @param b the new flag
     */
    public void setEvaluatable(TableFilter filter, boolean b) {
        filter.setEvaluatable(b);
        if (filterCondition != null) {
            filterCondition.setEvaluatable(filter, b);
        }
        if (joinCondition != null) {
            joinCondition.setEvaluatable(filter, b);
        }
        if (nestedJoin != null) {
            // don't enable / disable the nested join filters
            // if enabling a filter in a joined filter
            if (this == filter) {
                nestedJoin.setEvaluatable(nestedJoin, b);
            }
        }
        if (join != null) {
            join.setEvaluatable(filter, b);
        }
    }

    public void setEvaluatable(boolean evaluatable) {
        this.evaluatable = evaluatable;
    }

    @Override
    public String getSchemaName() {
        return table.getSchema().getName();
    }

    @Override
    public Column[] getColumns() {
        return table.getColumns();
    }

    @Override
    public String getDerivedColumnName(Column column) {
        HashMap<Column, String> map = derivedColumnMap;
        return map != null ? map.get(column) : null;
    }

    /**
     * Get the system columns that this table understands. This is used for
     * compatibility with other databases. The columns are only returned if the
     * current mode supports system columns.
     *
     * @return the system columns
     */
    @Override
    public Column[] getSystemColumns() {
        if (!session.getDatabase().getMode().systemColumns) {
            return null;
        }
        Column[] sys = new Column[3];
        sys[0] = new Column("oid", Value.INT);
        sys[0].setTable(table, 0);
        sys[1] = new Column("ctid", Value.STRING);
        sys[1].setTable(table, 0);
        sys[2] = new Column("CTID", Value.STRING);
        sys[2].setTable(table, 0);
        return sys;
    }

    @Override
    public Column getRowIdColumn() {
        if (session.getDatabase().getSettings().rowId) {
            return table.getRowIdColumn();
        }
        return null;
    }

    @Override
    public Value getValue(Column column) {
        if (joinBatch != null) {
            return joinBatch.getValue(joinFilterId, column);
        }
        if (currentSearchRow == null) {
            return null;
        }
        int columnId = column.getColumnId();
        if (columnId == -1) {
            return ValueLong.get(currentSearchRow.getKey());
        }
        if (current == null) {
            Value v = currentSearchRow.getValue(columnId);
            if (v != null) {
                return v;
            }
            current = cursor.get();
            if (current == null) {
                return ValueNull.INSTANCE;
            }
        }
        return current.getValue(columnId);
    }

    @Override
    public TableFilter getTableFilter() {
        return this;
    }

    public void setAlias(String alias) {
        this.alias = alias;
    }

    /**
     * Set derived column list.
     *
     * @param derivedColumnNames names of derived columns
     */
    public void setDerivedColumns(ArrayList<String> derivedColumnNames) {
        Column[] columns = getColumns();
        int count = columns.length;
        if (count != derivedColumnNames.size()) {
            throw DbException.get(ErrorCode.COLUMN_COUNT_DOES_NOT_MATCH);
        }
        HashMap<Column, String> map = new HashMap<>();
        for (int i = 0; i < count; i++) {
            String alias = derivedColumnNames.get(i);
            for (int j = 0; j < i; j++) {
                if (alias.equals(derivedColumnNames.get(j))) {
                    throw DbException.get(ErrorCode.DUPLICATE_COLUMN_NAME_1, alias);
                }
            }
            map.put(columns[i], alias);
        }
        this.derivedColumnMap = map;
    }

    @Override
    public Expression optimize(ExpressionColumn expressionColumn, Column column) {
        return expressionColumn;
    }

    @Override
    public String toString() {
        return alias != null ? alias : table.toString();
    }

    /**
     * Add a column to the natural join key column list.
     *
     * @param c the column to add
     */
    public void addNaturalJoinColumn(Column c) {
        if (naturalJoinColumns == null) {
<<<<<<< HEAD
            naturalJoinColumns = new ArrayList<>();
=======
            naturalJoinColumns = Utils.newSmallArrayList();
>>>>>>> 7a2a5446
        }
        naturalJoinColumns.add(c);
    }

    /**
     * Check if the given column is a natural join column.
     *
     * @param c the column to check
     * @return true if this is a joined natural join column
     */
    public boolean isNaturalJoinColumn(Column c) {
        return naturalJoinColumns != null && naturalJoinColumns.contains(c);
    }

    @Override
    public int hashCode() {
        return hashCode;
    }

    /**
     * Are there any index conditions that involve IN(...).
     *
     * @return whether there are IN(...) comparisons
     */
    public boolean hasInComparisons() {
        for (IndexCondition cond : indexConditions) {
            int compareType = cond.getCompareType();
            if (compareType == Comparison.IN_QUERY || compareType == Comparison.IN_LIST) {
                return true;
            }
        }
        return false;
    }

    /**
     * Add the current row to the array, if there is a current row.
     *
     * @param rows the rows to lock
     */
    public void lockRowAdd(ArrayList<Row> rows) {
        if (state == FOUND) {
            rows.add(get());
        }
    }

    /**
     * Lock the given rows.
     *
     * @param forUpdateRows the rows to lock
     */
    public void lockRows(ArrayList<Row> forUpdateRows) {
        for (Row row : forUpdateRows) {
            Row newRow = row.getCopy();
            table.removeRow(session, row);
            session.log(table, UndoLogRecord.DELETE, row);
            table.addRow(session, newRow);
            session.log(table, UndoLogRecord.INSERT, newRow);
        }
    }

    public TableFilter getNestedJoin() {
        return nestedJoin;
    }

    /**
     * Visit this and all joined or nested table filters.
     *
     * @param visitor the visitor
     */
    public void visit(TableFilterVisitor visitor) {
        TableFilter f = this;
        do {
            visitor.accept(f);
            TableFilter n = f.nestedJoin;
            if (n != null) {
                n.visit(visitor);
            }
            f = f.join;
        } while (f != null);
    }

    public boolean isEvaluatable() {
        return evaluatable;
    }

    public Session getSession() {
        return session;
    }

    public IndexHints getIndexHints() {
        return indexHints;
    }

    /**
     * A visitor for table filters.
     */
    public interface TableFilterVisitor {

        /**
         * This method is called for each nested or joined table filter.
         *
         * @param f the filter
         */
        void accept(TableFilter f);
    }

    /**
     * A visitor that maps columns.
     */
    private static final class MapColumnsVisitor implements TableFilterVisitor {
        private final Expression on;

        MapColumnsVisitor(Expression on) {
            this.on = on;
        }

        @Override
        public void accept(TableFilter f) {
            on.mapColumns(f, 0);
        }
    }

    /**
     * A visitor that sets joinOuterIndirect to true.
     */
    private static final class JOIVisitor implements TableFilterVisitor {
        JOIVisitor() {
        }

        @Override
        public void accept(TableFilter f) {
            f.joinOuterIndirect = true;
        }
    }

}<|MERGE_RESOLUTION|>--- conflicted
+++ resolved
@@ -81,11 +81,7 @@
     /**
      * The index conditions used for direct index lookup (start or end).
      */
-<<<<<<< HEAD
-    private final ArrayList<IndexCondition> indexConditions = new ArrayList<>();
-=======
     private final ArrayList<IndexCondition> indexConditions = Utils.newSmallArrayList();
->>>>>>> 7a2a5446
 
     /**
      * Additional conditions that can't be used for index lookup, but for row
@@ -1111,11 +1107,7 @@
      */
     public void addNaturalJoinColumn(Column c) {
         if (naturalJoinColumns == null) {
-<<<<<<< HEAD
-            naturalJoinColumns = new ArrayList<>();
-=======
             naturalJoinColumns = Utils.newSmallArrayList();
->>>>>>> 7a2a5446
         }
         naturalJoinColumns.add(c);
     }
