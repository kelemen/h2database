/*
 * Copyright 2004-2018 H2 Group. Multiple-Licensed under the MPL 2.0,
 * and the EPL 1.0 (http://h2database.com/html/license.html).
 * Initial Developer: H2 Group
 */
package org.h2.command.dml;

import java.util.ArrayList;
import java.util.Arrays;
import java.util.HashMap;
import java.util.HashSet;
import java.util.Map;
import org.h2.api.ErrorCode;
import org.h2.api.Trigger;
import org.h2.command.CommandInterface;
import org.h2.engine.Constants;
import org.h2.engine.Database;
import org.h2.engine.Session;
import org.h2.engine.SysProperties;
import org.h2.expression.Alias;
import org.h2.expression.Comparison;
import org.h2.expression.ConditionAndOr;
import org.h2.expression.Expression;
import org.h2.expression.ExpressionColumn;
import org.h2.expression.ExpressionVisitor;
import org.h2.expression.Parameter;
import org.h2.index.Cursor;
import org.h2.index.Index;
import org.h2.index.IndexType;
import org.h2.message.DbException;
import org.h2.result.LazyResult;
import org.h2.result.LocalResult;
import org.h2.result.ResultInterface;
import org.h2.result.ResultTarget;
import org.h2.result.Row;
import org.h2.result.SearchRow;
import org.h2.result.SortOrder;
import org.h2.table.Column;
import org.h2.table.ColumnResolver;
import org.h2.table.IndexColumn;
import org.h2.table.JoinBatch;
import org.h2.table.Table;
import org.h2.table.TableFilter;
import org.h2.table.TableView;
import org.h2.util.ColumnNamer;
import org.h2.util.StatementBuilder;
import org.h2.util.StringUtils;
import org.h2.util.Utils;
import org.h2.value.Value;
import org.h2.value.ValueArray;
import org.h2.value.ValueNull;

/**
 * This class represents a simple SELECT statement.
 *
 * For each select statement,
 * visibleColumnCount &lt;= distinctColumnCount &lt;= expressionCount.
 * The expression list count could include ORDER BY and GROUP BY expressions
 * that are not in the select list.
 *
 * The call sequence is init(), mapColumns() if it's a subquery, prepare().
 *
 * @author Thomas Mueller
 * @author Joel Turkel (Group sorted query)
 */
public class Select extends Query {

    /**
     * The main (top) table filter.
     */
    TableFilter topTableFilter;

<<<<<<< HEAD
    private final ArrayList<TableFilter> filters = new ArrayList<>();
    private final ArrayList<TableFilter> topFilters = new ArrayList<>();
=======
    private final ArrayList<TableFilter> filters = Utils.newSmallArrayList();
    private final ArrayList<TableFilter> topFilters = Utils.newSmallArrayList();
>>>>>>> 7a2a5446

    /**
     * The column list, including synthetic columns (columns not shown in the
     * result).
     */
    ArrayList<Expression> expressions;
    private Expression[] expressionArray;
    private Expression having;
    private Expression condition;

    /**
     * The visible columns (the ones required in the result).
     */
    int visibleColumnCount;

    private int distinctColumnCount;
    private ArrayList<SelectOrderBy> orderList;
    private ArrayList<Expression> group;

    /**
     * The indexes of the group-by columns.
     */
    int[] groupIndex;

    /**
     * Whether a column in the expression list is part of a group-by.
     */
    boolean[] groupByExpression;

    /**
     * The array of current group-by expression data e.g. AggregateData.
     */
    Object[] currentGroupByExprData;
    /**
     * Maps an expression object to an index, to use in accessing the Object[]
     * pointed to by groupByData.
     */
    final HashMap<Expression,Integer> exprToIndexInGroupByData = new HashMap<>();
    /**
     * Map of group-by key to group-by expression data e.g. AggregateData
     */
    private HashMap<Value, Object[]> groupByData;
    /**
     * Key into groupByData that produces currentGroupByExprData. Not used in lazy mode.
     */
    ValueArray currentGroupsKey;

    private int havingIndex;
    private boolean isGroupQuery, isGroupSortedQuery;
    private boolean isForUpdate, isForUpdateMvcc;
    private double cost;
    private boolean isQuickAggregateQuery, isDistinctQuery;
    private boolean isPrepared, checkInit;
    private boolean sortUsingIndex;
    private SortOrder sort;

    /**
     * The id of the current group.
     */
    int currentGroupRowId;

    public Select(Session session) {
        super(session);
    }

    @Override
    public boolean isUnion() {
        return false;
    }

    /**
     * Add a table to the query.
     *
     * @param filter the table to add
     * @param isTop if the table can be the first table in the query plan
     */
    public void addTableFilter(TableFilter filter, boolean isTop) {
        // Oracle doesn't check on duplicate aliases
        // String alias = filter.getAlias();
        // if (filterNames.contains(alias)) {
        //     throw Message.getSQLException(
        //         ErrorCode.DUPLICATE_TABLE_ALIAS, alias);
        // }
        // filterNames.add(alias);
        filters.add(filter);
        if (isTop) {
            topFilters.add(filter);
        }
    }

    public ArrayList<TableFilter> getTopFilters() {
        return topFilters;
    }

    public void setExpressions(ArrayList<Expression> expressions) {
        this.expressions = expressions;
    }

    /**
     * Called if this query contains aggregate functions.
     */
    public void setGroupQuery() {
        isGroupQuery = true;
    }

    public void setGroupBy(ArrayList<Expression> group) {
        this.group = group;
    }

    public ArrayList<Expression> getGroupBy() {
        return group;
    }

    /**
     * Is there currently a group-by active
     */
    public boolean isCurrentGroup() {
        return currentGroupByExprData != null;
    }

    /**
     * Get the group-by data for the current group and the passed in expression.
     */
    public Object getCurrentGroupExprData(Expression expr) {
        Integer index = exprToIndexInGroupByData.get(expr);
        if (index == null) {
            return null;
        }
        return currentGroupByExprData[index];
    }

    /**
     * Set the group-by data for the current group and the passed in expression.
     */
    public void setCurrentGroupExprData(Expression expr, Object obj) {
        Integer index = exprToIndexInGroupByData.get(expr);
        if (index != null) {
            assert currentGroupByExprData[index] == null;
            currentGroupByExprData[index] = obj;
            return;
        }
        index = exprToIndexInGroupByData.size();
        exprToIndexInGroupByData.put(expr, index);
        if (index >= currentGroupByExprData.length) {
            currentGroupByExprData = Arrays.copyOf(currentGroupByExprData, currentGroupByExprData.length * 2);
            // this can be null in lazy mode
            if (currentGroupsKey != null) {
                // since we changed the size of the array, update the object in the groups map
                groupByData.put(currentGroupsKey, currentGroupByExprData);
            }
        }
        currentGroupByExprData[index] = obj;
    }

    public int getCurrentGroupRowId() {
        return currentGroupRowId;
    }

    @Override
    public void setOrder(ArrayList<SelectOrderBy> order) {
        orderList = order;
    }

    @Override
    public boolean hasOrder() {
        return orderList != null || sort != null;
    }

    /**
     * Add a condition to the list of conditions.
     *
     * @param cond the condition to add
     */
    public void addCondition(Expression cond) {
        if (condition == null) {
            condition = cond;
        } else {
            condition = new ConditionAndOr(ConditionAndOr.AND, cond, condition);
        }
    }

    public Expression getCondition() {
        return condition;
    }

    private LazyResult queryGroupSorted(int columnCount, ResultTarget result) {
        LazyResultGroupSorted lazyResult = new LazyResultGroupSorted(expressionArray, columnCount);
        if (result == null) {
            return lazyResult;
        }
        while (lazyResult.next()) {
            result.addRow(lazyResult.currentRow());
        }
        return null;
    }

    /**
     * Create a row with the current values, for queries with group-sort.
     *
     * @param keyValues the key values
     * @param columnCount the number of columns
     * @return the row
     */
    Value[] createGroupSortedRow(Value[] keyValues, int columnCount) {
        Value[] row = new Value[columnCount];
        for (int j = 0; groupIndex != null && j < groupIndex.length; j++) {
            row[groupIndex[j]] = keyValues[j];
        }
        for (int j = 0; j < columnCount; j++) {
            if (groupByExpression != null && groupByExpression[j]) {
                continue;
            }
            Expression expr = expressions.get(j);
            row[j] = expr.getValue(session);
        }
        if (isHavingNullOrFalse(row)) {
            return null;
        }
        row = keepOnlyDistinct(row, columnCount);
        return row;
    }

    private Value[] keepOnlyDistinct(Value[] row, int columnCount) {
        if (columnCount == distinctColumnCount) {
            return row;
        }
        // remove columns so that 'distinct' can filter duplicate rows
        return Arrays.copyOf(row, distinctColumnCount);
    }

    private boolean isHavingNullOrFalse(Value[] row) {
        return havingIndex >= 0 && !row[havingIndex].getBoolean();
    }

    private Index getGroupSortedIndex() {
        if (groupIndex == null || groupByExpression == null) {
            return null;
        }
        ArrayList<Index> indexes = topTableFilter.getTable().getIndexes();
        if (indexes != null) {
            for (Index index : indexes) {
                if (index.getIndexType().isScan()) {
                    continue;
                }
                if (index.getIndexType().isHash()) {
                    // does not allow scanning entries
                    continue;
                }
                if (isGroupSortedIndex(topTableFilter, index)) {
                    return index;
                }
            }
        }
        return null;
    }

    private boolean isGroupSortedIndex(TableFilter tableFilter, Index index) {
        // check that all the GROUP BY expressions are part of the index
        Column[] indexColumns = index.getColumns();
        // also check that the first columns in the index are grouped
        boolean[] grouped = new boolean[indexColumns.length];
        outerLoop:
        for (int i = 0, size = expressions.size(); i < size; i++) {
            if (!groupByExpression[i]) {
                continue;
            }
            Expression expr = expressions.get(i).getNonAliasExpression();
            if (!(expr instanceof ExpressionColumn)) {
                return false;
            }
            ExpressionColumn exprCol = (ExpressionColumn) expr;
            for (int j = 0; j < indexColumns.length; ++j) {
                if (tableFilter == exprCol.getTableFilter()) {
                    if (indexColumns[j].equals(exprCol.getColumn())) {
                        grouped[j] = true;
                        continue outerLoop;
                    }
                }
            }
            // We didn't find a matching index column
            // for one group by expression
            return false;
        }
        // check that the first columns in the index are grouped
        // good: index(a, b, c); group by b, a
        // bad: index(a, b, c); group by a, c
        for (int i = 1; i < grouped.length; i++) {
            if (!grouped[i - 1] && grouped[i]) {
                return false;
            }
        }
        return true;
    }

    private int getGroupByExpressionCount() {
        if (groupByExpression == null) {
            return 0;
        }
        int count = 0;
        for (boolean b : groupByExpression) {
            if (b) {
                ++count;
            }
        }
        return count;
    }

    boolean isConditionMet() {
        return condition == null || condition.getBooleanValue(session);
    }

    private void queryGroup(int columnCount, LocalResult result) {
        groupByData = new HashMap<>();
        currentGroupByExprData = null;
        currentGroupsKey = null;
        exprToIndexInGroupByData.clear();
        try {
            int rowNumber = 0;
            setCurrentRowNumber(0);
            ValueArray defaultGroup = ValueArray.get(new Value[0]);
            int sampleSize = getSampleSizeValue(session);
            while (topTableFilter.next()) {
                setCurrentRowNumber(rowNumber + 1);
                if (isConditionMet()) {
                    rowNumber++;
                    if (groupIndex == null) {
                        currentGroupsKey = defaultGroup;
                    } else {
                        Value[] keyValues = new Value[groupIndex.length];
                        // update group
                        for (int i = 0; i < groupIndex.length; i++) {
                            int idx = groupIndex[i];
                            Expression expr = expressions.get(idx);
                            keyValues[i] = expr.getValue(session);
                        }
                        currentGroupsKey = ValueArray.get(keyValues);
                    }
                    Object[] values = groupByData.get(currentGroupsKey);
                    if (values == null) {
                        values = new Object[Math.max(exprToIndexInGroupByData.size(), expressions.size())];
                        groupByData.put(currentGroupsKey, values);
                    }
                    currentGroupByExprData = values;
                    currentGroupRowId++;
                    for (int i = 0; i < columnCount; i++) {
                        if (groupByExpression == null || !groupByExpression[i]) {
                            Expression expr = expressions.get(i);
                            expr.updateAggregate(session);
                        }
                    }
                    if (sampleSize > 0 && rowNumber >= sampleSize) {
                        break;
                    }
                }
            }
            if (groupIndex == null && groupByData.size() == 0) {
                groupByData.put(defaultGroup,
                        new Object[Math.max(exprToIndexInGroupByData.size(), expressions.size())]);
            }
            for (Map.Entry<Value, Object[]> entry : groupByData.entrySet()) {
                currentGroupsKey = (ValueArray) entry.getKey();
                currentGroupByExprData = entry.getValue();
                Value[] keyValues = currentGroupsKey.getList();
                Value[] row = new Value[columnCount];
                for (int j = 0; groupIndex != null && j < groupIndex.length; j++) {
                    row[groupIndex[j]] = keyValues[j];
                }
                for (int j = 0; j < columnCount; j++) {
                    if (groupByExpression != null && groupByExpression[j]) {
                        continue;
                    }
                    Expression expr = expressions.get(j);
                    row[j] = expr.getValue(session);
                }
                if (isHavingNullOrFalse(row)) {
                    continue;
                }
                row = keepOnlyDistinct(row, columnCount);
                result.addRow(row);
            }
        } finally {
            groupByData = null;
            currentGroupsKey = null;
            currentGroupByExprData = null;
            exprToIndexInGroupByData.clear();
        }
    }

    /**
     * Get the index that matches the ORDER BY list, if one exists. This is to
     * avoid running a separate ORDER BY if an index can be used. This is
     * specially important for large result sets, if only the first few rows are
     * important (LIMIT is used)
     *
     * @return the index if one is found
     */
    private Index getSortIndex() {
        if (sort == null) {
            return null;
        }
<<<<<<< HEAD
        ArrayList<Column> sortColumns = new ArrayList<>();
=======
        ArrayList<Column> sortColumns = Utils.newSmallArrayList();
>>>>>>> 7a2a5446
        for (int idx : sort.getQueryColumnIndexes()) {
            if (idx < 0 || idx >= expressions.size()) {
                throw DbException.getInvalidValueException("ORDER BY", idx + 1);
            }
            Expression expr = expressions.get(idx);
            expr = expr.getNonAliasExpression();
            if (expr.isConstant()) {
                continue;
            }
            if (!(expr instanceof ExpressionColumn)) {
                return null;
            }
            ExpressionColumn exprCol = (ExpressionColumn) expr;
            if (exprCol.getTableFilter() != topTableFilter) {
                return null;
            }
            sortColumns.add(exprCol.getColumn());
        }
        Column[] sortCols = sortColumns.toArray(new Column[0]);
        if (sortCols.length == 0) {
            // sort just on constants - can use scan index
            return topTableFilter.getTable().getScanIndex(session);
        }
        ArrayList<Index> list = topTableFilter.getTable().getIndexes();
        if (list != null) {
            int[] sortTypes = sort.getSortTypesWithNullPosition();
            for (Index index : list) {
                if (index.getCreateSQL() == null) {
                    // can't use the scan index
                    continue;
                }
                if (index.getIndexType().isHash()) {
                    continue;
                }
                IndexColumn[] indexCols = index.getIndexColumns();
                if (indexCols.length < sortCols.length) {
                    continue;
                }
                boolean ok = true;
                for (int j = 0; j < sortCols.length; j++) {
                    // the index and the sort order must start
                    // with the exact same columns
                    IndexColumn idxCol = indexCols[j];
                    Column sortCol = sortCols[j];
                    if (idxCol.column != sortCol) {
                        ok = false;
                        break;
                    }
                    if (SortOrder.addExplicitNullPosition(idxCol.sortType) != sortTypes[j]) {
                        ok = false;
                        break;
                    }
                }
                if (ok) {
                    return index;
                }
            }
        }
        if (sortCols.length == 1 && sortCols[0].getColumnId() == -1) {
            // special case: order by _ROWID_
            Index index = topTableFilter.getTable().getScanIndex(session);
            if (index.isRowIdIndex()) {
                return index;
            }
        }
        return null;
    }

    private void queryDistinct(ResultTarget result, long limitRows) {
        // limitRows must be long, otherwise we get an int overflow
        // if limitRows is at or near Integer.MAX_VALUE
        // limitRows is never 0 here
        if (limitRows > 0 && offsetExpr != null) {
            int offset = offsetExpr.getValue(session).getInt();
            if (offset > 0) {
                limitRows += offset;
            }
        }
        int rowNumber = 0;
        setCurrentRowNumber(0);
        Index index = topTableFilter.getIndex();
        SearchRow first = null;
        int columnIndex = index.getColumns()[0].getColumnId();
        int sampleSize = getSampleSizeValue(session);
        while (true) {
            setCurrentRowNumber(rowNumber + 1);
            Cursor cursor = index.findNext(session, first, null);
            if (!cursor.next()) {
                break;
            }
            SearchRow found = cursor.getSearchRow();
            Value value = found.getValue(columnIndex);
            if (first == null) {
                first = topTableFilter.getTable().getTemplateSimpleRow(true);
            }
            first.setValue(columnIndex, value);
            Value[] row = { value };
            result.addRow(row);
            rowNumber++;
            if ((sort == null || sortUsingIndex) && limitRows > 0 &&
                    rowNumber >= limitRows) {
                break;
            }
            if (sampleSize > 0 && rowNumber >= sampleSize) {
                break;
            }
        }
    }

    private LazyResult queryFlat(int columnCount, ResultTarget result, long limitRows) {
        // limitRows must be long, otherwise we get an int overflow
        // if limitRows is at or near Integer.MAX_VALUE
        // limitRows is never 0 here
        if (limitRows > 0 && offsetExpr != null) {
            int offset = offsetExpr.getValue(session).getInt();
            if (offset > 0) {
                limitRows += offset;
            }
        }
        ArrayList<Row> forUpdateRows = null;
        if (isForUpdateMvcc) {
<<<<<<< HEAD
            forUpdateRows = new ArrayList<>();
=======
            forUpdateRows = Utils.newSmallArrayList();
>>>>>>> 7a2a5446
        }
        int sampleSize = getSampleSizeValue(session);
        LazyResultQueryFlat lazyResult = new LazyResultQueryFlat(expressionArray,
                sampleSize, columnCount);
        if (result == null) {
            return lazyResult;
        }
        while (lazyResult.next()) {
            if (isForUpdateMvcc) {
                topTableFilter.lockRowAdd(forUpdateRows);
            }
            result.addRow(lazyResult.currentRow());
            if ((sort == null || sortUsingIndex) && limitRows > 0 &&
                    result.getRowCount() >= limitRows) {
                break;
            }
        }
        if (isForUpdateMvcc) {
            topTableFilter.lockRows(forUpdateRows);
        }
        return null;
    }

    private void queryQuick(int columnCount, ResultTarget result) {
        Value[] row = new Value[columnCount];
        for (int i = 0; i < columnCount; i++) {
            Expression expr = expressions.get(i);
            row[i] = expr.getValue(session);
        }
        result.addRow(row);
    }

    @Override
    public ResultInterface queryMeta() {
        LocalResult result = new LocalResult(session, expressionArray,
                visibleColumnCount);
        result.done();
        return result;
    }

    @Override
    protected ResultInterface queryWithoutCache(int maxRows, ResultTarget target) {
        int limitRows = maxRows == 0 ? -1 : maxRows;
        if (limitExpr != null) {
            Value v = limitExpr.getValue(session);
            int l = v == ValueNull.INSTANCE ? -1 : v.getInt();
            if (limitRows < 0) {
                limitRows = l;
            } else if (l >= 0) {
                limitRows = Math.min(l, limitRows);
            }
        }
        boolean lazy = session.isLazyQueryExecution() &&
                target == null && !isForUpdate && !isQuickAggregateQuery &&
                limitRows != 0 && offsetExpr == null && isReadOnly();
        int columnCount = expressions.size();
        LocalResult result = null;
        if (!lazy && (target == null ||
                !session.getDatabase().getSettings().optimizeInsertFromSelect)) {
            result = createLocalResult(result);
        }
        if (sort != null && (!sortUsingIndex || distinct)) {
            result = createLocalResult(result);
            result.setSortOrder(sort);
        }
        if (distinct && !isDistinctQuery) {
            result = createLocalResult(result);
            result.setDistinct();
        }
        if (randomAccessResult) {
            result = createLocalResult(result);
        }
        if (isGroupQuery && !isGroupSortedQuery) {
            result = createLocalResult(result);
        }
        if (!lazy && (limitRows >= 0 || offsetExpr != null)) {
            result = createLocalResult(result);
        }
        topTableFilter.startQuery(session);
        topTableFilter.reset();
        boolean exclusive = isForUpdate && !isForUpdateMvcc;
        if (isForUpdateMvcc) {
            if (isGroupQuery) {
                throw DbException.getUnsupportedException(
                        "MVCC=TRUE && FOR UPDATE && GROUP");
            } else if (distinct) {
                throw DbException.getUnsupportedException(
                        "MVCC=TRUE && FOR UPDATE && DISTINCT");
            } else if (isQuickAggregateQuery) {
                throw DbException.getUnsupportedException(
                        "MVCC=TRUE && FOR UPDATE && AGGREGATE");
            } else if (topTableFilter.getJoin() != null) {
                throw DbException.getUnsupportedException(
                        "MVCC=TRUE && FOR UPDATE && JOIN");
            }
        }
        topTableFilter.lock(session, exclusive, exclusive);
        ResultTarget to = result != null ? result : target;
        lazy &= to == null;
        LazyResult lazyResult = null;
        if (limitRows != 0) {
            try {
                if (isQuickAggregateQuery) {
                    queryQuick(columnCount, to);
                } else if (isGroupQuery) {
                    if (isGroupSortedQuery) {
                        lazyResult = queryGroupSorted(columnCount, to);
                    } else {
                        queryGroup(columnCount, result);
                    }
                } else if (isDistinctQuery) {
                    queryDistinct(to, limitRows);
                } else {
                    lazyResult = queryFlat(columnCount, to, limitRows);
                }
            } finally {
                if (!lazy) {
                    resetJoinBatchAfterQuery();
                }
            }
        }
        assert lazy == (lazyResult != null): lazy;
        if (lazyResult != null) {
            if (limitRows > 0) {
                lazyResult.setLimit(limitRows);
            }
            return lazyResult;
        }
        if (offsetExpr != null) {
            result.setOffset(offsetExpr.getValue(session).getInt());
        }
        if (limitRows >= 0) {
            result.setLimit(limitRows);
        }
        if (result != null) {
            result.done();
            if (target != null) {
                while (result.next()) {
                    target.addRow(result.currentRow());
                }
                result.close();
                return null;
            }
            return result;
        }
        return null;
    }

    /**
     * Reset the batch-join after the query result is closed.
     */
    void resetJoinBatchAfterQuery() {
        JoinBatch jb = getJoinBatch();
        if (jb != null) {
            jb.reset(false);
        }
    }

    private LocalResult createLocalResult(LocalResult old) {
        return old != null ? old : new LocalResult(session, expressionArray,
                visibleColumnCount);
    }

    private void expandColumnList() {
        Database db = session.getDatabase();

        // the expressions may change within the loop
        for (int i = 0; i < expressions.size(); i++) {
            Expression expr = expressions.get(i);
            if (!expr.isWildcard()) {
                continue;
            }
            String schemaName = expr.getSchemaName();
            String tableAlias = expr.getTableAlias();
            if (tableAlias == null) {
                expressions.remove(i);
                for (TableFilter filter : filters) {
                    i = expandColumnList(filter, i);
                }
                i--;
            } else {
                TableFilter filter = null;
                for (TableFilter f : filters) {
                    if (db.equalsIdentifiers(tableAlias, f.getTableAlias())) {
                        if (schemaName == null ||
                                db.equalsIdentifiers(schemaName,
                                        f.getSchemaName())) {
                            filter = f;
                            break;
                        }
                    }
                }
                if (filter == null) {
                    throw DbException.get(ErrorCode.TABLE_OR_VIEW_NOT_FOUND_1,
                            tableAlias);
                }
                expressions.remove(i);
                i = expandColumnList(filter, i);
                i--;
            }
        }
    }

    private int expandColumnList(TableFilter filter, int index) {
        Table t = filter.getTable();
        String alias = filter.getTableAlias();
        Column[] columns = t.getColumns();
        for (Column c : columns) {
            if (!c.getVisible()) {
                continue;
            }
            if (filter.isNaturalJoinColumn(c)) {
                continue;
            }
            String name = filter.getDerivedColumnName(c);
            ExpressionColumn ec = new ExpressionColumn(
                    session.getDatabase(), null, alias, name != null ? name : c.getName());
            expressions.add(index++, ec);
        }
        return index;
    }

    @Override
    public void init() {
        if (SysProperties.CHECK && checkInit) {
            DbException.throwInternalError();
        }
        expandColumnList();
        visibleColumnCount = expressions.size();
        ArrayList<String> expressionSQL;
        if (orderList != null || group != null) {
<<<<<<< HEAD
            expressionSQL = new ArrayList<>(visibleColumnCount);
=======
            expressionSQL = Utils.newSmallArrayList();
>>>>>>> 7a2a5446
            for (int i = 0; i < visibleColumnCount; i++) {
                Expression expr = expressions.get(i);
                expr = expr.getNonAliasExpression();
                String sql = expr.getSQL();
                expressionSQL.add(sql);
            }
        } else {
            expressionSQL = null;
        }
        if (orderList != null) {
            initOrder(session, expressions, expressionSQL, orderList,
                    visibleColumnCount, distinct, filters);
        }
        distinctColumnCount = expressions.size();
        if (having != null) {
            expressions.add(having);
            havingIndex = expressions.size() - 1;
            having = null;
        } else {
            havingIndex = -1;
        }

        Database db = session.getDatabase();

        // first the select list (visible columns),
        // then 'ORDER BY' expressions,
        // then 'HAVING' expressions,
        // and 'GROUP BY' expressions at the end
        if (group != null) {
            int size = group.size();
            int expSize = expressionSQL.size();
            groupIndex = new int[size];
            for (int i = 0; i < size; i++) {
                Expression expr = group.get(i);
                String sql = expr.getSQL();
                int found = -1;
                for (int j = 0; j < expSize; j++) {
                    String s2 = expressionSQL.get(j);
                    if (db.equalsIdentifiers(s2, sql)) {
                        found = j;
                        break;
                    }
                }
                if (found < 0) {
                    // special case: GROUP BY a column alias
                    for (int j = 0; j < expSize; j++) {
                        Expression e = expressions.get(j);
                        if (db.equalsIdentifiers(sql, e.getAlias())) {
                            found = j;
                            break;
                        }
                        sql = expr.getAlias();
                        if (db.equalsIdentifiers(sql, e.getAlias())) {
                            found = j;
                            break;
                        }
                    }
                }
                if (found < 0) {
                    int index = expressions.size();
                    groupIndex[i] = index;
                    expressions.add(expr);
                } else {
                    groupIndex[i] = found;
                }
            }
            groupByExpression = new boolean[expressions.size()];
            for (int gi : groupIndex) {
                groupByExpression[gi] = true;
            }
            group = null;
        }
        // map columns in select list and condition
        for (TableFilter f : filters) {
            mapColumns(f, 0);
        }
        if (havingIndex >= 0) {
            Expression expr = expressions.get(havingIndex);
            SelectListColumnResolver res = new SelectListColumnResolver(this);
            expr.mapColumns(res, 0);
        }
        checkInit = true;
    }

    @Override
    public void prepare() {
        if (isPrepared) {
            // sometimes a subquery is prepared twice (CREATE TABLE AS SELECT)
            return;
        }
        if (SysProperties.CHECK && !checkInit) {
            DbException.throwInternalError("not initialized");
        }
        if (orderList != null) {
            sort = prepareOrder(orderList, expressions.size());
            orderList = null;
        }
        ColumnNamer columnNamer = new ColumnNamer(session);
        for (int i = 0; i < expressions.size(); i++) {
            Expression e = expressions.get(i);
            String proposedColumnName = e.getAlias();
            String columnName = columnNamer.getColumnName(e, i, proposedColumnName);
            // if the name changed, create an alias
            if (!columnName.equals(proposedColumnName)) {
                e = new Alias(e, columnName, true);
            }
            expressions.set(i, e.optimize(session));
        }
        if (condition != null) {
            condition = condition.optimize(session);
            for (TableFilter f : filters) {
                // outer joins: must not add index conditions such as
                // "c is null" - example:
                // create table parent(p int primary key) as select 1;
                // create table child(c int primary key, pc int);
                // insert into child values(2, 1);
                // select p, c from parent
                // left outer join child on p = pc where c is null;
                if (!f.isJoinOuter() && !f.isJoinOuterIndirect()) {
                    condition.createIndexConditions(session, f);
                }
            }
        }
        if (isGroupQuery && groupIndex == null &&
                havingIndex < 0 && filters.size() == 1) {
            if (condition == null) {
                Table t = filters.get(0).getTable();
                ExpressionVisitor optimizable = ExpressionVisitor.
                        getOptimizableVisitor(t);
                isQuickAggregateQuery = isEverything(optimizable);
            }
        }
        cost = preparePlan(session.isParsingCreateView());
        if (distinct && session.getDatabase().getSettings().optimizeDistinct &&
                !isGroupQuery && filters.size() == 1 &&
                expressions.size() == 1 && condition == null) {
            Expression expr = expressions.get(0);
            expr = expr.getNonAliasExpression();
            if (expr instanceof ExpressionColumn) {
                Column column = ((ExpressionColumn) expr).getColumn();
                int selectivity = column.getSelectivity();
                Index columnIndex = topTableFilter.getTable().
                        getIndexForColumn(column, false, true);
                if (columnIndex != null &&
                        selectivity != Constants.SELECTIVITY_DEFAULT &&
                        selectivity < 20) {
                    // the first column must be ascending
                    boolean ascending = columnIndex.
                            getIndexColumns()[0].sortType == SortOrder.ASCENDING;
                    Index current = topTableFilter.getIndex();
                    // if another index is faster
                    if (columnIndex.canFindNext() && ascending &&
                            (current == null ||
                            current.getIndexType().isScan() ||
                            columnIndex == current)) {
                        IndexType type = columnIndex.getIndexType();
                        // hash indexes don't work, and unique single column
                        // indexes don't work
                        if (!type.isHash() && (!type.isUnique() ||
                                columnIndex.getColumns().length > 1)) {
                            topTableFilter.setIndex(columnIndex);
                            isDistinctQuery = true;
                        }
                    }
                }
            }
        }
        if (sort != null && !isQuickAggregateQuery && !isGroupQuery) {
            Index index = getSortIndex();
            Index current = topTableFilter.getIndex();
            if (index != null && current != null) {
                if (current.getIndexType().isScan() || current == index) {
                    topTableFilter.setIndex(index);
                    if (!topTableFilter.hasInComparisons()) {
                        // in(select ...) and in(1,2,3) may return the key in
                        // another order
                        sortUsingIndex = true;
                    }
                } else if (index.getIndexColumns() != null
                        && index.getIndexColumns().length >= current
                                .getIndexColumns().length) {
                    IndexColumn[] sortColumns = index.getIndexColumns();
                    IndexColumn[] currentColumns = current.getIndexColumns();
                    boolean swapIndex = false;
                    for (int i = 0; i < currentColumns.length; i++) {
                        if (sortColumns[i].column != currentColumns[i].column) {
                            swapIndex = false;
                            break;
                        }
                        if (sortColumns[i].sortType != currentColumns[i].sortType) {
                            swapIndex = true;
                        }
                    }
                    if (swapIndex) {
                        topTableFilter.setIndex(index);
                        sortUsingIndex = true;
                    }
                }
            }
        }
        if (!isQuickAggregateQuery && isGroupQuery &&
                getGroupByExpressionCount() > 0) {
            Index index = getGroupSortedIndex();
            Index current = topTableFilter.getIndex();
            if (index != null && current != null && (current.getIndexType().isScan() ||
                    current == index)) {
                topTableFilter.setIndex(index);
                isGroupSortedQuery = true;
            }
        }
        expressionArray = expressions.toArray(new Expression[0]);
        isPrepared = true;
    }

    @Override
    public void prepareJoinBatch() {
<<<<<<< HEAD
        ArrayList<TableFilter> list = new ArrayList<>();
=======
        ArrayList<TableFilter> list = Utils.newSmallArrayList();
>>>>>>> 7a2a5446
        TableFilter f = getTopTableFilter();
        do {
            if (f.getNestedJoin() != null) {
                // we do not support batching with nested joins
                return;
            }
            list.add(f);
            f = f.getJoin();
        } while (f != null);
        TableFilter[] fs = list.toArray(new TableFilter[0]);
        // prepare join batch
        JoinBatch jb = null;
        for (int i = fs.length - 1; i >= 0; i--) {
            jb = fs[i].prepareJoinBatch(jb, fs, i);
        }
    }

    public JoinBatch getJoinBatch() {
        return getTopTableFilter().getJoinBatch();
    }

    @Override
    public double getCost() {
        return cost;
    }

    @Override
    public HashSet<Table> getTables() {
        HashSet<Table> set = new HashSet<>();
        for (TableFilter filter : filters) {
            set.add(filter.getTable());
        }
        return set;
    }

    @Override
    public void fireBeforeSelectTriggers() {
        for (TableFilter filter : filters) {
            filter.getTable().fire(session, Trigger.SELECT, true);
        }
    }

    private double preparePlan(boolean parse) {
        TableFilter[] topArray = topFilters.toArray(new TableFilter[0]);
        for (TableFilter t : topArray) {
            t.setFullCondition(condition);
        }

        Optimizer optimizer = new Optimizer(topArray, condition, session);
        optimizer.optimize(parse);
        topTableFilter = optimizer.getTopFilter();
        double planCost = optimizer.getCost();

        setEvaluatableRecursive(topTableFilter);

        if (!parse) {
            topTableFilter.prepare();
        }
        return planCost;
    }

    private void setEvaluatableRecursive(TableFilter f) {
        for (; f != null; f = f.getJoin()) {
            f.setEvaluatable(f, true);
            if (condition != null) {
                condition.setEvaluatable(f, true);
            }
            TableFilter n = f.getNestedJoin();
            if (n != null) {
                setEvaluatableRecursive(n);
            }
            Expression on = f.getJoinCondition();
            if (on != null) {
                if (!on.isEverything(ExpressionVisitor.EVALUATABLE_VISITOR)) {
                    // need to check that all added are bound to a table
                    on = on.optimize(session);
                    if (!f.isJoinOuter() && !f.isJoinOuterIndirect()) {
                        f.removeJoinCondition();
                        addCondition(on);
                    }
                }
            }
            on = f.getFilterCondition();
            if (on != null) {
                if (!on.isEverything(ExpressionVisitor.EVALUATABLE_VISITOR)) {
                    f.removeFilterCondition();
                    addCondition(on);
                }
            }
            // this is only important for subqueries, so they know
            // the result columns are evaluatable
            for (Expression e : expressions) {
                e.setEvaluatable(f, true);
            }
        }
    }

    @Override
    public String getPlanSQL() {
        // can not use the field sqlStatement because the parameter
        // indexes may be incorrect: ? may be in fact ?2 for a subquery
        // but indexes may be set manually as well
        Expression[] exprList = expressions.toArray(new Expression[0]);
        StatementBuilder buff = new StatementBuilder();
        for (TableFilter f : topFilters) {
            Table t = f.getTable();
            TableView tableView = t.isView() ? (TableView) t : null;
            if (tableView != null && tableView.isRecursive() && tableView.isTableExpression()) {

                if (tableView.isPersistent()) {
                    // skip the generation of plan SQL for this already recursive persistent CTEs,
                    // since using a with statement will re-create the common table expression
                    // views.
                } else {
                    buff.append("WITH RECURSIVE ").append(t.getName()).append('(');
                    buff.resetCount();
                    for (Column c : t.getColumns()) {
                        buff.appendExceptFirst(",");
                        buff.append(c.getName());
                    }
                    buff.append(") AS ").append(t.getSQL()).append("\n");
                }
            }
        }
        buff.resetCount();
        buff.append("SELECT");
        if (distinct) {
            buff.append(" DISTINCT");
        }
        for (int i = 0; i < visibleColumnCount; i++) {
            buff.appendExceptFirst(",");
            buff.append('\n');
            buff.append(StringUtils.indent(exprList[i].getSQL(), 4, false));
        }
        buff.append("\nFROM ");
        TableFilter filter = topTableFilter;
        if (filter != null) {
            buff.resetCount();
            int i = 0;
            do {
                buff.appendExceptFirst("\n");
                buff.append(filter.getPlanSQL(i++ > 0));
                filter = filter.getJoin();
            } while (filter != null);
        } else {
            buff.resetCount();
            int i = 0;
            for (TableFilter f : topFilters) {
                do {
                    buff.appendExceptFirst("\n");
                    buff.append(f.getPlanSQL(i++ > 0));
                    f = f.getJoin();
                } while (f != null);
            }
        }
        if (condition != null) {
            buff.append("\nWHERE ").append(
                    StringUtils.unEnclose(condition.getSQL()));
        }
        if (groupIndex != null) {
            buff.append("\nGROUP BY ");
            buff.resetCount();
            for (int gi : groupIndex) {
                Expression g = exprList[gi];
                g = g.getNonAliasExpression();
                buff.appendExceptFirst(", ");
                buff.append(StringUtils.unEnclose(g.getSQL()));
            }
        }
        if (group != null) {
            buff.append("\nGROUP BY ");
            buff.resetCount();
            for (Expression g : group) {
                buff.appendExceptFirst(", ");
                buff.append(StringUtils.unEnclose(g.getSQL()));
            }
        }
        if (having != null) {
            // could be set in addGlobalCondition
            // in this case the query is not run directly, just getPlanSQL is
            // called
            Expression h = having;
            buff.append("\nHAVING ").append(
                    StringUtils.unEnclose(h.getSQL()));
        } else if (havingIndex >= 0) {
            Expression h = exprList[havingIndex];
            buff.append("\nHAVING ").append(
                    StringUtils.unEnclose(h.getSQL()));
        }
        if (sort != null) {
            buff.append("\nORDER BY ").append(
                    sort.getSQL(exprList, visibleColumnCount));
        }
        if (orderList != null) {
            buff.append("\nORDER BY ");
            buff.resetCount();
            for (SelectOrderBy o : orderList) {
                buff.appendExceptFirst(", ");
                buff.append(StringUtils.unEnclose(o.getSQL()));
            }
        }
        if (limitExpr != null) {
            buff.append("\nLIMIT ").append(
                    StringUtils.unEnclose(limitExpr.getSQL()));
            if (offsetExpr != null) {
                buff.append(" OFFSET ").append(
                        StringUtils.unEnclose(offsetExpr.getSQL()));
            }
        }
        if (sampleSizeExpr != null) {
            buff.append("\nSAMPLE_SIZE ").append(
                    StringUtils.unEnclose(sampleSizeExpr.getSQL()));
        }
        if (isForUpdate) {
            buff.append("\nFOR UPDATE");
        }
        if (isQuickAggregateQuery) {
            buff.append("\n/* direct lookup */");
        }
        if (isDistinctQuery) {
            buff.append("\n/* distinct */");
        }
        if (sortUsingIndex) {
            buff.append("\n/* index sorted */");
        }
        if (isGroupQuery) {
            if (isGroupSortedQuery) {
                buff.append("\n/* group sorted */");
            }
        }
        // buff.append("\n/* cost: " + cost + " */");
        return buff.toString();
    }

    public void setHaving(Expression having) {
        this.having = having;
    }

    public Expression getHaving() {
        return having;
    }

    @Override
    public int getColumnCount() {
        return visibleColumnCount;
    }

    public TableFilter getTopTableFilter() {
        return topTableFilter;
    }

    @Override
    public ArrayList<Expression> getExpressions() {
        return expressions;
    }

    @Override
    public void setForUpdate(boolean b) {
        this.isForUpdate = b;
        if (session.getDatabase().getSettings().selectForUpdateMvcc &&
                session.getDatabase().isMultiVersion()) {
            isForUpdateMvcc = b;
        }
    }

    @Override
    public void mapColumns(ColumnResolver resolver, int level) {
        for (Expression e : expressions) {
            e.mapColumns(resolver, level);
        }
        if (condition != null) {
            condition.mapColumns(resolver, level);
        }
    }

    @Override
    public void setEvaluatable(TableFilter tableFilter, boolean b) {
        for (Expression e : expressions) {
            e.setEvaluatable(tableFilter, b);
        }
        if (condition != null) {
            condition.setEvaluatable(tableFilter, b);
        }
    }

    /**
     * Check if this is an aggregate query with direct lookup, for example a
     * query of the type SELECT COUNT(*) FROM TEST or
     * SELECT MAX(ID) FROM TEST.
     *
     * @return true if a direct lookup is possible
     */
    public boolean isQuickAggregateQuery() {
        return isQuickAggregateQuery;
    }

    @Override
    public void addGlobalCondition(Parameter param, int columnId,
            int comparisonType) {
        addParameter(param);
        Expression comp;
        Expression col = expressions.get(columnId);
        col = col.getNonAliasExpression();
        if (col.isEverything(ExpressionVisitor.QUERY_COMPARABLE_VISITOR)) {
            comp = new Comparison(session, comparisonType, col, param);
        } else {
            // this condition will always evaluate to true, but need to
            // add the parameter, so it can be set later
            comp = new Comparison(session, Comparison.EQUAL_NULL_SAFE, param, param);
        }
        comp = comp.optimize(session);
        boolean addToCondition = true;
        if (isGroupQuery) {
            addToCondition = false;
            for (int i = 0; groupIndex != null && i < groupIndex.length; i++) {
                if (groupIndex[i] == columnId) {
                    addToCondition = true;
                    break;
                }
            }
            if (!addToCondition) {
                if (havingIndex >= 0) {
                    having = expressions.get(havingIndex);
                }
                if (having == null) {
                    having = comp;
                } else {
                    having = new ConditionAndOr(ConditionAndOr.AND, having, comp);
                }
            }
        }
        if (addToCondition) {
            if (condition == null) {
                condition = comp;
            } else {
                condition = new ConditionAndOr(ConditionAndOr.AND, condition, comp);
            }
        }
    }

    @Override
    public void updateAggregate(Session s) {
        for (Expression e : expressions) {
            e.updateAggregate(s);
        }
        if (condition != null) {
            condition.updateAggregate(s);
        }
        if (having != null) {
            having.updateAggregate(s);
        }
    }

    @Override
    public boolean isEverything(ExpressionVisitor visitor) {
        switch (visitor.getType()) {
        case ExpressionVisitor.DETERMINISTIC: {
            if (isForUpdate) {
                return false;
            }
            for (TableFilter f : filters) {
                if (!f.getTable().isDeterministic()) {
                    return false;
                }
            }
            break;
        }
        case ExpressionVisitor.SET_MAX_DATA_MODIFICATION_ID: {
            for (TableFilter f : filters) {
                long m = f.getTable().getMaxDataModificationId();
                visitor.addDataModificationId(m);
            }
            break;
        }
        case ExpressionVisitor.EVALUATABLE: {
            if (!session.getDatabase().getSettings().optimizeEvaluatableSubqueries) {
                return false;
            }
            break;
        }
        case ExpressionVisitor.GET_DEPENDENCIES: {
            for (TableFilter f : filters) {
                Table table = f.getTable();
                visitor.addDependency(table);
                table.addDependencies(visitor.getDependencies());
            }
            break;
        }
        default:
        }
        ExpressionVisitor v2 = visitor.incrementQueryLevel(1);
        for (Expression e : expressions) {
            if (!e.isEverything(v2)) {
                return false;
            }
        }
        if (condition != null && !condition.isEverything(v2)) {
            return false;
        }
        if (having != null && !having.isEverything(v2)) {
            return false;
        }
        return true;
    }

    @Override
    public boolean isReadOnly() {
        return isEverything(ExpressionVisitor.READONLY_VISITOR);
    }


    @Override
    public boolean isCacheable() {
        return !isForUpdate;
    }

    @Override
    public int getType() {
        return CommandInterface.SELECT;
    }

    @Override
    public boolean allowGlobalConditions() {
        return offsetExpr == null && (limitExpr == null || sort == null);
    }

    public SortOrder getSortOrder() {
        return sort;
    }

    /**
     * Lazy execution for this select.
     */
    private abstract class LazyResultSelect extends LazyResult {

        int rowNumber;
        int columnCount;

        LazyResultSelect(Expression[] expressions, int columnCount) {
            super(expressions);
            this.columnCount = columnCount;
            setCurrentRowNumber(0);
        }

        @Override
        public final int getVisibleColumnCount() {
            return visibleColumnCount;
        }

        @Override
        public void close() {
            if (!isClosed()) {
                super.close();
                resetJoinBatchAfterQuery();
            }
        }

        @Override
        public void reset() {
            super.reset();
            resetJoinBatchAfterQuery();
            topTableFilter.reset();
            setCurrentRowNumber(0);
            rowNumber = 0;
        }
    }

    /**
     * Lazy execution for a flat query.
     */
    private final class LazyResultQueryFlat extends LazyResultSelect {

        int sampleSize;

        LazyResultQueryFlat(Expression[] expressions, int sampleSize, int columnCount) {
            super(expressions, columnCount);
            this.sampleSize = sampleSize;
        }

        @Override
        protected Value[] fetchNextRow() {
            while ((sampleSize <= 0 || rowNumber < sampleSize) &&
                    topTableFilter.next()) {
                setCurrentRowNumber(rowNumber + 1);
                if (isConditionMet()) {
                    ++rowNumber;
                    Value[] row = new Value[columnCount];
                    for (int i = 0; i < columnCount; i++) {
                        Expression expr = expressions.get(i);
                        row[i] = expr.getValue(getSession());
                    }
                    return row;
                }
            }
            return null;
        }
    }

    /**
     * Lazy execution for a group sorted query.
     */
    private final class LazyResultGroupSorted extends LazyResultSelect {

        Value[] previousKeyValues;

        LazyResultGroupSorted(Expression[] expressions, int columnCount) {
            super(expressions, columnCount);
            currentGroupByExprData = null;
            currentGroupsKey = null;
        }

        @Override
        public void reset() {
            super.reset();
            currentGroupByExprData = null;
            currentGroupsKey = null;
        }

        @Override
        protected Value[] fetchNextRow() {
            while (topTableFilter.next()) {
                setCurrentRowNumber(rowNumber + 1);
                if (isConditionMet()) {
                    rowNumber++;
                    Value[] keyValues = new Value[groupIndex.length];
                    // update group
                    for (int i = 0; i < groupIndex.length; i++) {
                        int idx = groupIndex[i];
                        Expression expr = expressions.get(idx);
                        keyValues[i] = expr.getValue(getSession());
                    }

                    Value[] row = null;
                    if (previousKeyValues == null) {
                        previousKeyValues = keyValues;
                        currentGroupByExprData =new Object[Math.max(exprToIndexInGroupByData.size(),
                                expressions.size())];
                    } else if (!Arrays.equals(previousKeyValues, keyValues)) {
                        row = createGroupSortedRow(previousKeyValues, columnCount);
                        previousKeyValues = keyValues;
                        currentGroupByExprData = new Object[Math.max(exprToIndexInGroupByData.size(),
                                expressions.size())];
                    }
                    currentGroupRowId++;

                    for (int i = 0; i < columnCount; i++) {
                        if (groupByExpression == null || !groupByExpression[i]) {
                            Expression expr = expressions.get(i);
                            expr.updateAggregate(getSession());
                        }
                    }
                    if (row != null) {
                        return row;
                    }
                }
            }
            Value[] row = null;
            if (previousKeyValues != null) {
                row = createGroupSortedRow(previousKeyValues, columnCount);
                previousKeyValues = null;
            }
            return row;
        }
    }
}<|MERGE_RESOLUTION|>--- conflicted
+++ resolved
@@ -70,13 +70,8 @@
      */
     TableFilter topTableFilter;
 
-<<<<<<< HEAD
-    private final ArrayList<TableFilter> filters = new ArrayList<>();
-    private final ArrayList<TableFilter> topFilters = new ArrayList<>();
-=======
     private final ArrayList<TableFilter> filters = Utils.newSmallArrayList();
     private final ArrayList<TableFilter> topFilters = Utils.newSmallArrayList();
->>>>>>> 7a2a5446
 
     /**
      * The column list, including synthetic columns (columns not shown in the
@@ -477,11 +472,7 @@
         if (sort == null) {
             return null;
         }
-<<<<<<< HEAD
-        ArrayList<Column> sortColumns = new ArrayList<>();
-=======
         ArrayList<Column> sortColumns = Utils.newSmallArrayList();
->>>>>>> 7a2a5446
         for (int idx : sort.getQueryColumnIndexes()) {
             if (idx < 0 || idx >= expressions.size()) {
                 throw DbException.getInvalidValueException("ORDER BY", idx + 1);
@@ -603,11 +594,7 @@
         }
         ArrayList<Row> forUpdateRows = null;
         if (isForUpdateMvcc) {
-<<<<<<< HEAD
-            forUpdateRows = new ArrayList<>();
-=======
             forUpdateRows = Utils.newSmallArrayList();
->>>>>>> 7a2a5446
         }
         int sampleSize = getSampleSizeValue(session);
         LazyResultQueryFlat lazyResult = new LazyResultQueryFlat(expressionArray,
@@ -839,11 +826,7 @@
         visibleColumnCount = expressions.size();
         ArrayList<String> expressionSQL;
         if (orderList != null || group != null) {
-<<<<<<< HEAD
             expressionSQL = new ArrayList<>(visibleColumnCount);
-=======
-            expressionSQL = Utils.newSmallArrayList();
->>>>>>> 7a2a5446
             for (int i = 0; i < visibleColumnCount; i++) {
                 Expression expr = expressions.get(i);
                 expr = expr.getNonAliasExpression();
@@ -1060,11 +1043,7 @@
 
     @Override
     public void prepareJoinBatch() {
-<<<<<<< HEAD
         ArrayList<TableFilter> list = new ArrayList<>();
-=======
-        ArrayList<TableFilter> list = Utils.newSmallArrayList();
->>>>>>> 7a2a5446
         TableFilter f = getTopTableFilter();
         do {
             if (f.getNestedJoin() != null) {
