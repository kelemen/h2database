--- conflicted
+++ resolved
@@ -1288,7 +1288,6 @@
     }
 
     private synchronized void freeUnusedChunks() {
-<<<<<<< HEAD
         if (lastChunk != null && reuseSpace) {
             Set<Integer> referenced = collectReferencedChunks();
             long time = getTimeSinceCreation();
@@ -1311,28 +1310,6 @@
                             meta.put(Chunk.getMetaKey(c.id), c.asString());
                             markMetaChanged();
                         }
-=======
-        if (lastChunk == null || !reuseSpace) {
-            return;
-        }
-        Set<Integer> referenced = collectReferencedChunks();
-        long time = getTimeSinceCreation();
-        for (Iterator<Chunk> it = chunks.values().iterator(); it.hasNext(); ) {
-            Chunk c = it.next();
-            if (!referenced.contains(c.id)) {
-                if (canOverwriteChunk(c, time)) {
-                    it.remove();
-                    markMetaChanged();
-                    meta.remove(Chunk.getMetaKey(c.id));
-                    long start = c.block * BLOCK_SIZE;
-                    int length = c.len * BLOCK_SIZE;
-                    fileStore.free(start, length);
-                } else {
-                    if (c.unused == 0) {
-                        c.unused = time;
-                        meta.put(Chunk.getMetaKey(c.id), c.asString());
-                        markMetaChanged();
->>>>>>> fc4c27b1
                     }
                 }
             }
@@ -1872,18 +1849,6 @@
         }
     }
 
-<<<<<<< HEAD
-    private ArrayList<Chunk> findOldChunks(int targetFillRate, int write) {
-        if (lastChunk == null) {
-            // nothing to do
-            return null;
-        }
-
-        // calculate the fill rate
-        long maxLengthSum = 0;
-        long maxLengthLiveSum = 0;
-
-=======
     /**
      * Get the current fill rate (percentage of used space in the file). Unlike
      * the fill rate of the store, here we only account for chunk data; the fill
@@ -1895,20 +1860,8 @@
     public int getCurrentFillRate() {
         long maxLengthSum = 1;
         long maxLengthLiveSum = 1;
->>>>>>> fc4c27b1
         long time = getTimeSinceCreation();
         for (Chunk c : chunks.values()) {
-<<<<<<< HEAD
-            // ignore young chunks, because we don't optimize those
-            if (c.time + retentionTime <= time) {
-                maxLengthSum += c.maxLen;
-                maxLengthLiveSum += c.maxLenLive;
-            }
-        }
-        if (maxLengthLiveSum < 0) {
-            // no old data
-            return null;
-=======
             maxLengthSum += c.maxLen;
             if (c.time + retentionTime > time) {
                 // young chunks (we don't optimize those):
@@ -1919,7 +1872,6 @@
             } else {
                 maxLengthLiveSum += c.maxLenLive;
             }
->>>>>>> fc4c27b1
         }
         // the fill rate of all chunks combined
         if (maxLengthSum <= 0) {
@@ -1930,13 +1882,35 @@
         return fillRate;
     }
 
-    private ArrayList<Chunk> compactGetOldChunks(int targetFillRate, int write) {
+    private ArrayList<Chunk> findOldChunks(int targetFillRate, int write) {
         if (lastChunk == null) {
             // nothing to do
             return null;
         }
+
+        // calculate the fill rate
+        long maxLengthSum = 0;
+        long maxLengthLiveSum = 0;
+
         long time = getTimeSinceCreation();
-        int fillRate = getCurrentFillRate();
+
+        for (Chunk c : chunks.values()) {
+            // ignore young chunks, because we don't optimize those
+            if (c.time + retentionTime <= time) {
+                maxLengthSum += c.maxLen;
+                maxLengthLiveSum += c.maxLenLive;
+            }
+        }
+        if (maxLengthLiveSum < 0) {
+            // no old data
+            return null;
+        }
+        // the fill rate of all chunks combined
+        if (maxLengthSum <= 0) {
+            // avoid division by 0
+            maxLengthSum = 1;
+        }
+        int fillRate = (int) (100 * maxLengthLiveSum / maxLengthSum);
         if (fillRate >= targetFillRate) {
             return null;
         }
