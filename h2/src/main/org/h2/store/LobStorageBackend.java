/*
 * Copyright 2004-2018 H2 Group. Multiple-Licensed under the MPL 2.0,
 * and the EPL 1.0 (http://h2database.com/html/license.html).
 * Initial Developer: H2 Group
 */
package org.h2.store;

import java.io.IOException;
import java.io.InputStream;
import java.io.Reader;
import java.sql.PreparedStatement;
import java.sql.ResultSet;
import java.sql.SQLException;
import java.sql.Statement;
import java.util.ArrayList;
import java.util.Arrays;
import java.util.HashMap;

import org.h2.api.ErrorCode;
import org.h2.engine.Database;
import org.h2.engine.SysProperties;
import org.h2.jdbc.JdbcConnection;
import org.h2.message.DbException;
import org.h2.tools.CompressTool;
import org.h2.util.IOUtils;
import org.h2.util.MathUtils;
<<<<<<< HEAD
=======
import org.h2.util.Utils;
>>>>>>> 7a2a5446
import org.h2.value.Value;
import org.h2.value.ValueLobDb;

/**
 * This class stores LOB objects in the database, in tables. This is the
 * back-end i.e. the server side of the LOB storage.
 * <p>
 * Using the system session
 * <p>
 * Why do we use the system session to store the data? Some LOB operations can
 * take a very long time. If we did them on a normal session, we would be
 * locking the LOB tables for long periods of time, which is extremely
 * detrimental to the rest of the system. Perhaps when we shift to the MVStore
 * engine, we can revisit this design decision (using the StreamStore, that is,
 * no connection at all).
 * <p>
 * Locking
 * <p>
 * Normally, the locking order in H2 is: first lock the Session object, then
 * lock the Database object. However, in the case of the LOB data, we are using
 * the system session to store the data. If we locked the normal way, we see
 * deadlocks caused by the following pattern:
 *
 * <pre>
 *  Thread 1:
 *     locks normal session
 *     locks database
 *     waiting to lock system session
 *  Thread 2:
 *      locks system session
 *      waiting to lock database.
 * </pre>
 *
 * So, in this class alone, we do two things: we have our very own dedicated
 * session, the LOB session, and we take the locks in this order: first the
 * Database object, and then the LOB session. Since we own the LOB session,
 * no-one else can lock on it, and we are safe.
 */
public class LobStorageBackend implements LobStorageInterface {

    /**
     * The name of the lob data table. If this table exists, then lob storage is
     * used.
     */
    public static final String LOB_DATA_TABLE = "LOB_DATA";

    private static final String LOB_SCHEMA = "INFORMATION_SCHEMA";
    private static final String LOBS = LOB_SCHEMA + ".LOBS";
    private static final String LOB_MAP = LOB_SCHEMA + ".LOB_MAP";
    private static final String LOB_DATA = LOB_SCHEMA + "." + LOB_DATA_TABLE;

    /**
     * The size of the chunks we use when storing LOBs inside the database file.
     */
    private static final int BLOCK_LENGTH = 20_000;

    /**
     * The size of cache for lob block hashes. Each entry needs 2 longs (16
     * bytes), therefore, the size 4096 means 64 KB.
     */
    private static final int HASH_CACHE_SIZE = 4 * 1024;

    JdbcConnection conn;
    final Database database;

    private final HashMap<String, PreparedStatement> prepared = new HashMap<>();
    private long nextBlock;
    private final CompressTool compress = CompressTool.getInstance();
    private long[] hashBlocks;

    private boolean init;

    public LobStorageBackend(Database database) {
        this.database = database;
    }

    @Override
    public void init() {
        if (init) {
            return;
        }
        synchronized (database) {
            // have to check this again or we might miss an update on another
            // thread
            if (init) {
                return;
            }
            init = true;
            conn = database.getLobConnectionForRegularUse();
            JdbcConnection initConn = database.getLobConnectionForInit();
            try {
                Statement stat = initConn.createStatement();
                // stat.execute("SET UNDO_LOG 0");
                // stat.execute("SET REDO_LOG_BINARY 0");
                boolean create = true;
                PreparedStatement prep = initConn.prepareStatement(
                        "SELECT ZERO() FROM INFORMATION_SCHEMA.COLUMNS WHERE " +
                        "TABLE_SCHEMA=? AND TABLE_NAME=? AND COLUMN_NAME=?");
                prep.setString(1, "INFORMATION_SCHEMA");
                prep.setString(2, "LOB_MAP");
                prep.setString(3, "POS");
                ResultSet rs;
                rs = prep.executeQuery();
                if (rs.next()) {
                    prep = initConn.prepareStatement(
                            "SELECT ZERO() FROM INFORMATION_SCHEMA.TABLES WHERE " +
                            "TABLE_SCHEMA=? AND TABLE_NAME=?");
                    prep.setString(1, "INFORMATION_SCHEMA");
                    prep.setString(2, "LOB_DATA");
                    rs = prep.executeQuery();
                    if (rs.next()) {
                        create = false;
                    }
                }
                if (create) {
                    stat.execute("CREATE CACHED TABLE IF NOT EXISTS " + LOBS +
                            "(ID BIGINT PRIMARY KEY, BYTE_COUNT BIGINT, TABLE INT) HIDDEN");
                    stat.execute("CREATE INDEX IF NOT EXISTS " +
                            "INFORMATION_SCHEMA.INDEX_LOB_TABLE ON " +
                            LOBS + "(TABLE)");
                    stat.execute("CREATE CACHED TABLE IF NOT EXISTS " + LOB_MAP +
                            "(LOB BIGINT, SEQ INT, POS BIGINT, HASH INT, " +
                            "BLOCK BIGINT, PRIMARY KEY(LOB, SEQ)) HIDDEN");
                    stat.execute("ALTER TABLE " + LOB_MAP +
                            " RENAME TO " + LOB_MAP + " HIDDEN");
                    stat.execute("ALTER TABLE " + LOB_MAP +
                            " ADD IF NOT EXISTS POS BIGINT BEFORE HASH");
                    // TODO the column name OFFSET was used in version 1.3.156,
                    // so this can be remove in a later version
                    stat.execute("ALTER TABLE " + LOB_MAP +
                            " DROP COLUMN IF EXISTS \"OFFSET\"");
                    stat.execute("CREATE INDEX IF NOT EXISTS " +
                            "INFORMATION_SCHEMA.INDEX_LOB_MAP_DATA_LOB ON " +
                            LOB_MAP + "(BLOCK, LOB)");
                    stat.execute("CREATE CACHED TABLE IF NOT EXISTS " +
                            LOB_DATA +
                            "(BLOCK BIGINT PRIMARY KEY, COMPRESSED INT, DATA BINARY) HIDDEN");
                }
                rs = stat.executeQuery("SELECT MAX(BLOCK) FROM " + LOB_DATA);
                rs.next();
                nextBlock = rs.getLong(1) + 1;
                stat.close();
            } catch (SQLException e) {
                throw DbException.convert(e);
            }
        }
    }

    private long getNextLobId() throws SQLException {
        String sql = "SELECT MAX(LOB) FROM " + LOB_MAP;
        PreparedStatement prep = prepare(sql);
        ResultSet rs = prep.executeQuery();
        rs.next();
        long x = rs.getLong(1) + 1;
        reuse(sql, prep);
        sql = "SELECT MAX(ID) FROM " + LOBS;
        prep = prepare(sql);
        rs = prep.executeQuery();
        rs.next();
        x = Math.max(x, rs.getLong(1) + 1);
        reuse(sql, prep);
        return x;
    }

    @Override
    public void removeAllForTable(int tableId) {
        init();
        try {
            String sql = "SELECT ID FROM " + LOBS + " WHERE TABLE = ?";
            PreparedStatement prep = prepare(sql);
            prep.setInt(1, tableId);
            ResultSet rs = prep.executeQuery();
            while (rs.next()) {
                removeLob(rs.getLong(1));
            }
            reuse(sql, prep);
        } catch (SQLException e) {
            throw DbException.convert(e);
        }
        if (tableId == LobStorageFrontend.TABLE_ID_SESSION_VARIABLE) {
            removeAllForTable(LobStorageFrontend.TABLE_TEMP);
            removeAllForTable(LobStorageFrontend.TABLE_RESULT);
        }
    }

    /**
     * Read a block of data from the given LOB.
     *
     * @param block the block number
     * @return the block (expanded if stored compressed)
     */
    byte[] readBlock(long block) throws SQLException {
        // see locking discussion at the top
        assertNotHolds(conn.getSession());
        synchronized (database) {
            synchronized (conn.getSession()) {
                String sql = "SELECT COMPRESSED, DATA FROM " +
                        LOB_DATA + " WHERE BLOCK = ?";
                PreparedStatement prep = prepare(sql);
                prep.setLong(1, block);
                ResultSet rs = prep.executeQuery();
                if (!rs.next()) {
                    throw DbException.get(ErrorCode.IO_EXCEPTION_1,
                            "Missing lob entry, block: " + block)
                            .getSQLException();
                }
                int compressed = rs.getInt(1);
                byte[] buffer = rs.getBytes(2);
                if (compressed != 0) {
                    buffer = compress.expand(buffer);
                }
                reuse(sql, prep);
                return buffer;
            }
        }
    }

    /**
     * Create a prepared statement, or re-use an existing one.
     *
     * @param sql the SQL statement
     * @return the prepared statement
     */
    PreparedStatement prepare(String sql) throws SQLException {
        if (SysProperties.CHECK2) {
            if (!Thread.holdsLock(database)) {
                throw DbException.throwInternalError();
            }
        }
        PreparedStatement prep = prepared.remove(sql);
        if (prep == null) {
            prep = conn.prepareStatement(sql);
        }
        return prep;
    }

    /**
     * Allow to re-use the prepared statement.
     *
     * @param sql the SQL statement
     * @param prep the prepared statement
     */
    void reuse(String sql, PreparedStatement prep) {
        if (SysProperties.CHECK2) {
            if (!Thread.holdsLock(database)) {
                throw DbException.throwInternalError();
            }
        }
        prepared.put(sql, prep);
    }

    @Override
    public void removeLob(ValueLobDb lob) {
        removeLob(lob.getLobId());
    }

    private void removeLob(long lobId) {
        try {
            // see locking discussion at the top
            assertNotHolds(conn.getSession());
            synchronized (database) {
                synchronized (conn.getSession()) {
                    String sql = "SELECT BLOCK, HASH FROM " + LOB_MAP + " D WHERE D.LOB = ? " +
                            "AND NOT EXISTS(SELECT 1 FROM " + LOB_MAP + " O " +
                            "WHERE O.BLOCK = D.BLOCK AND O.LOB <> ?)";
                    PreparedStatement prep = prepare(sql);
                    prep.setLong(1, lobId);
                    prep.setLong(2, lobId);
                    ResultSet rs = prep.executeQuery();
<<<<<<< HEAD
                    ArrayList<Long> blocks = new ArrayList<>();
=======
                    ArrayList<Long> blocks = Utils.newSmallArrayList();
>>>>>>> 7a2a5446
                    while (rs.next()) {
                        blocks.add(rs.getLong(1));
                        int hash = rs.getInt(2);
                        setHashCacheBlock(hash, -1);
                    }
                    reuse(sql, prep);

                    sql = "DELETE FROM " + LOB_MAP + " WHERE LOB = ?";
                    prep = prepare(sql);
                    prep.setLong(1, lobId);
                    prep.execute();
                    reuse(sql, prep);

                    sql = "DELETE FROM " + LOB_DATA + " WHERE BLOCK = ?";
                    prep = prepare(sql);
                    for (long block : blocks) {
                        prep.setLong(1, block);
                        prep.execute();
                    }
                    reuse(sql, prep);

                    sql = "DELETE FROM " + LOBS + " WHERE ID = ?";
                    prep = prepare(sql);
                    prep.setLong(1, lobId);
                    prep.execute();
                    reuse(sql, prep);
                }
            }
        } catch (SQLException e) {
            throw DbException.convert(e);
        }
    }

    @Override
    public InputStream getInputStream(ValueLobDb lob, byte[] hmac,
            long byteCount) throws IOException {
        try {
            init();
            assertNotHolds(conn.getSession());
            // see locking discussion at the top
            synchronized (database) {
                synchronized (conn.getSession()) {
                    long lobId = lob.getLobId();
                    return new LobInputStream(lobId, byteCount);
                }
            }
        } catch (SQLException e) {
            throw DbException.convertToIOException(e);
        }
    }

    private ValueLobDb addLob(InputStream in, long maxLength, int type,
            CountingReaderInputStream countingReaderForClob) {
        try {
            byte[] buff = new byte[BLOCK_LENGTH];
            if (maxLength < 0) {
                maxLength = Long.MAX_VALUE;
            }
            long length = 0;
            long lobId = -1;
            int maxLengthInPlaceLob = database.getMaxLengthInplaceLob();
            String compressAlgorithm = database.getLobCompressionAlgorithm(type);
            try {
                byte[] small = null;
                for (int seq = 0; maxLength > 0; seq++) {
                    int len = (int) Math.min(BLOCK_LENGTH, maxLength);
                    len = IOUtils.readFully(in, buff, len);
                    if (len <= 0) {
                        break;
                    }
                    maxLength -= len;
                    // if we had a short read, trim the buffer
                    byte[] b;
                    if (len != buff.length) {
                        b = Arrays.copyOf(buff, len);
                    } else {
                        b = buff;
                    }
                    if (seq == 0 && b.length < BLOCK_LENGTH &&
                            b.length <= maxLengthInPlaceLob) {
                        small = b;
                        break;
                    }
                    assertNotHolds(conn.getSession());
                    // see locking discussion at the top
                    synchronized (database) {
                        synchronized (conn.getSession()) {
                            if (seq == 0) {
                                lobId = getNextLobId();
                            }
                            storeBlock(lobId, seq, length, b, compressAlgorithm);
                        }
                    }
                    length += len;
                }
                if (lobId == -1 && small == null) {
                    // zero length
                    small = new byte[0];
                }
                if (small != null) {
                    // For a BLOB, precision is length in bytes.
                    // For a CLOB, precision is length in chars
                    long precision = countingReaderForClob == null ?
                            small.length : countingReaderForClob.getLength();
                    return ValueLobDb.createSmallLob(type, small, precision);
                }
                // For a BLOB, precision is length in bytes.
                // For a CLOB, precision is length in chars
                long precision = countingReaderForClob == null ?
                        length : countingReaderForClob.getLength();
                return registerLob(type, lobId,
                        LobStorageFrontend.TABLE_TEMP, length, precision);
            } catch (IOException e) {
                if (lobId != -1) {
                    removeLob(lobId);
                }
                throw DbException.convertIOException(e, null);
            }
        } catch (SQLException e) {
            throw DbException.convert(e);
        }
    }

    private ValueLobDb registerLob(int type, long lobId, int tableId,
            long byteCount, long precision) throws SQLException {
        assertNotHolds(conn.getSession());
        // see locking discussion at the top
        synchronized (database) {
            synchronized (conn.getSession()) {
                String sql = "INSERT INTO " + LOBS +
                        "(ID, BYTE_COUNT, TABLE) VALUES(?, ?, ?)";
                PreparedStatement prep = prepare(sql);
                prep.setLong(1, lobId);
                prep.setLong(2, byteCount);
                prep.setInt(3, tableId);
                prep.execute();
                reuse(sql, prep);
                return ValueLobDb.create(type,
                        database, tableId, lobId, null, precision);
            }
        }
    }

    @Override
    public boolean isReadOnly() {
        return database.isReadOnly();
    }

    @Override
    public ValueLobDb copyLob(ValueLobDb old, int tableId, long length) {
        int type = old.getType();
        long oldLobId = old.getLobId();
        assertNotHolds(conn.getSession());
        // see locking discussion at the top
        synchronized (database) {
            synchronized (conn.getSession()) {
                try {
                    init();
                    ValueLobDb v = null;
                    if (!old.isRecoveryReference()) {
                        long lobId = getNextLobId();
                        String sql = "INSERT INTO " + LOB_MAP +
                                "(LOB, SEQ, POS, HASH, BLOCK) " +
                                "SELECT ?, SEQ, POS, HASH, BLOCK FROM " +
                                LOB_MAP + " WHERE LOB = ?";
                        PreparedStatement prep = prepare(sql);
                        prep.setLong(1, lobId);
                        prep.setLong(2, oldLobId);
                        prep.executeUpdate();
                        reuse(sql, prep);

                        sql = "INSERT INTO " + LOBS +
                                "(ID, BYTE_COUNT, TABLE) " +
                                "SELECT ?, BYTE_COUNT, ? FROM " + LOBS +
                                " WHERE ID = ?";
                        prep = prepare(sql);
                        prep.setLong(1, lobId);
                        prep.setLong(2, tableId);
                        prep.setLong(3, oldLobId);
                        prep.executeUpdate();
                        reuse(sql, prep);

                        v = ValueLobDb.create(type, database, tableId, lobId, null, length);
                    } else {
                        // Recovery process, no need to copy LOB using normal
                        // infrastructure
                        v = ValueLobDb.create(type, database, tableId, oldLobId, null, length);
                    }
                    return v;
                } catch (SQLException e) {
                    throw DbException.convert(e);
                }
            }
        }
    }

    private long getHashCacheBlock(int hash) {
        if (HASH_CACHE_SIZE > 0) {
            initHashCache();
            int index = hash & (HASH_CACHE_SIZE - 1);
            long oldHash = hashBlocks[index];
            if (oldHash == hash) {
                return hashBlocks[index + HASH_CACHE_SIZE];
            }
        }
        return -1;
    }

    private void setHashCacheBlock(int hash, long block) {
        if (HASH_CACHE_SIZE > 0) {
            initHashCache();
            int index = hash & (HASH_CACHE_SIZE - 1);
            hashBlocks[index] = hash;
            hashBlocks[index + HASH_CACHE_SIZE] = block;
        }
    }

    private void initHashCache() {
        if (hashBlocks == null) {
            hashBlocks = new long[HASH_CACHE_SIZE * 2];
        }
    }

    /**
     * Store a block in the LOB storage.
     *
     * @param lobId the lob id
     * @param seq the sequence number
     * @param pos the position within the lob
     * @param b the data
     * @param compressAlgorithm the compression algorithm (may be null)
     */
    void storeBlock(long lobId, int seq, long pos, byte[] b,
            String compressAlgorithm) throws SQLException {
        long block;
        boolean blockExists = false;
        if (compressAlgorithm != null) {
            b = compress.compress(b, compressAlgorithm);
        }
        int hash = Arrays.hashCode(b);
        assertHoldsLock(conn.getSession());
        assertHoldsLock(database);
        block = getHashCacheBlock(hash);
        if (block != -1) {
            String sql =  "SELECT COMPRESSED, DATA FROM " + LOB_DATA +
                    " WHERE BLOCK = ?";
            PreparedStatement prep = prepare(sql);
            prep.setLong(1, block);
            ResultSet rs = prep.executeQuery();
            if (rs.next()) {
                boolean compressed = rs.getInt(1) != 0;
                byte[] compare = rs.getBytes(2);
                if (compressed == (compressAlgorithm != null) && Arrays.equals(b, compare)) {
                    blockExists = true;
                }
            }
            reuse(sql, prep);
        }
        if (!blockExists) {
            block = nextBlock++;
            setHashCacheBlock(hash, block);
            String sql = "INSERT INTO " + LOB_DATA +
                    "(BLOCK, COMPRESSED, DATA) VALUES(?, ?, ?)";
            PreparedStatement prep = prepare(sql);
            prep.setLong(1, block);
            prep.setInt(2, compressAlgorithm == null ? 0 : 1);
            prep.setBytes(3, b);
            prep.execute();
            reuse(sql, prep);
        }
        String sql = "INSERT INTO " + LOB_MAP +
                "(LOB, SEQ, POS, HASH, BLOCK) VALUES(?, ?, ?, ?, ?)";
        PreparedStatement prep = prepare(sql);
        prep.setLong(1, lobId);
        prep.setInt(2, seq);
        prep.setLong(3, pos);
        prep.setLong(4, hash);
        prep.setLong(5, block);
        prep.execute();
        reuse(sql, prep);
    }

    @Override
    public Value createBlob(InputStream in, long maxLength) {
        init();
        return addLob(in, maxLength, Value.BLOB, null);
    }

    @Override
    public Value createClob(Reader reader, long maxLength) {
        init();
        long max = maxLength == -1 ? Long.MAX_VALUE : maxLength;
        CountingReaderInputStream in = new CountingReaderInputStream(reader, max);
        return addLob(in, Long.MAX_VALUE, Value.CLOB, in);
    }

    private static void assertNotHolds(Object lock) {
        if (Thread.holdsLock(lock)) {
            throw DbException.throwInternalError(lock.toString());
        }
    }

    /**
     * Check whether this thread has synchronized on this object.
     *
     * @param lock the object
     */
    static void assertHoldsLock(Object lock) {
        if (!Thread.holdsLock(lock)) {
            throw DbException.throwInternalError(lock.toString());
        }
    }

    /**
     * An input stream that reads from a LOB.
     */
    public class LobInputStream extends InputStream {

        /**
         * Data from the LOB_MAP table. We cache this to prevent other updates
         * to the table that contains the LOB column from changing the data
         * under us.
         */
        private final long[] lobMapBlocks;

        /**
         * index into the lobMapBlocks array.
         */
        private int lobMapIndex;

        /**
         * The remaining bytes in the lob.
         */
        private long remainingBytes;

        /**
         * The temporary buffer.
         */
        private byte[] buffer;

        /**
         * The position within the buffer.
         */
        private int bufferPos;


        public LobInputStream(long lobId, long byteCount) throws SQLException {

            // we have to take the lock on the session
            // before the lock on the database to prevent ABBA deadlocks
            assertHoldsLock(conn.getSession());
            assertHoldsLock(database);

            if (byteCount == -1) {
                String sql = "SELECT BYTE_COUNT FROM " + LOBS + " WHERE ID = ?";
                PreparedStatement prep = prepare(sql);
                prep.setLong(1, lobId);
                ResultSet rs = prep.executeQuery();
                if (!rs.next()) {
                    throw DbException.get(ErrorCode.IO_EXCEPTION_1,
                            "Missing lob entry: " + lobId).getSQLException();
                }
                byteCount = rs.getLong(1);
                reuse(sql, prep);
            }
            this.remainingBytes = byteCount;

            String sql = "SELECT COUNT(*) FROM " + LOB_MAP + " WHERE LOB = ?";
            PreparedStatement prep = prepare(sql);
            prep.setLong(1, lobId);
            ResultSet rs = prep.executeQuery();
            rs.next();
            int lobMapCount = rs.getInt(1);
            if (lobMapCount == 0) {
                throw DbException.get(ErrorCode.IO_EXCEPTION_1,
                        "Missing lob entry: " + lobId).getSQLException();
            }
            reuse(sql, prep);

            this.lobMapBlocks = new long[lobMapCount];

            sql = "SELECT BLOCK FROM " + LOB_MAP + " WHERE LOB = ? ORDER BY SEQ";
            prep = prepare(sql);
            prep.setLong(1, lobId);
            rs = prep.executeQuery();
            int i = 0;
            while (rs.next()) {
                this.lobMapBlocks[i] = rs.getLong(1);
                i++;
            }
            reuse(sql, prep);
        }

        @Override
        public int read() throws IOException {
            fillBuffer();
            if (remainingBytes <= 0) {
                return -1;
            }
            remainingBytes--;
            return buffer[bufferPos++] & 255;
        }

        @Override
        public long skip(long n) throws IOException {
            if (n <= 0) {
                return 0;
            }
            long remaining = n;
            remaining -= skipSmall(remaining);
            if (remaining > BLOCK_LENGTH) {
                while (remaining > BLOCK_LENGTH) {
                    remaining -= BLOCK_LENGTH;
                    remainingBytes -= BLOCK_LENGTH;
                    lobMapIndex++;
                }
                bufferPos = 0;
                buffer = null;
            }
            fillBuffer();
            remaining -= skipSmall(remaining);
            remaining -= super.skip(remaining);
            return n - remaining;
        }

        private int skipSmall(long n) {
            if (buffer != null && bufferPos < buffer.length) {
                int x = MathUtils.convertLongToInt(Math.min(n, buffer.length - bufferPos));
                bufferPos += x;
                remainingBytes -= x;
                return x;
            }
            return 0;
        }

        @Override
        public int available() throws IOException {
            return MathUtils.convertLongToInt(remainingBytes);
        }

        @Override
        public int read(byte[] buff) throws IOException {
            return readFully(buff, 0, buff.length);
        }

        @Override
        public int read(byte[] buff, int off, int length) throws IOException {
            return readFully(buff, off, length);
        }

        private int readFully(byte[] buff, int off, int length) throws IOException {
            if (length == 0) {
                return 0;
            }
            int read = 0;
            while (length > 0) {
                fillBuffer();
                if (remainingBytes <= 0) {
                    break;
                }
                int len = (int) Math.min(length, remainingBytes);
                len = Math.min(len, buffer.length - bufferPos);
                System.arraycopy(buffer, bufferPos, buff, off, len);
                bufferPos += len;
                read += len;
                remainingBytes -= len;
                off += len;
                length -= len;
            }
            return read == 0 ? -1 : read;
        }

        private void fillBuffer() throws IOException {
            if (buffer != null && bufferPos < buffer.length) {
                return;
            }
            if (remainingBytes <= 0) {
                return;
            }
if (lobMapIndex >= lobMapBlocks.length) {
    System.out.println("halt!");
}
            try {
                buffer = readBlock(lobMapBlocks[lobMapIndex]);
                lobMapIndex++;
                bufferPos = 0;
            } catch (SQLException e) {
                throw DbException.convertToIOException(e);
            }
        }

    }

}<|MERGE_RESOLUTION|>--- conflicted
+++ resolved
@@ -24,10 +24,7 @@
 import org.h2.tools.CompressTool;
 import org.h2.util.IOUtils;
 import org.h2.util.MathUtils;
-<<<<<<< HEAD
-=======
 import org.h2.util.Utils;
->>>>>>> 7a2a5446
 import org.h2.value.Value;
 import org.h2.value.ValueLobDb;
 
@@ -297,11 +294,7 @@
                     prep.setLong(1, lobId);
                     prep.setLong(2, lobId);
                     ResultSet rs = prep.executeQuery();
-<<<<<<< HEAD
-                    ArrayList<Long> blocks = new ArrayList<>();
-=======
                     ArrayList<Long> blocks = Utils.newSmallArrayList();
->>>>>>> 7a2a5446
                     while (rs.next()) {
                         blocks.add(rs.getLong(1));
                         int hash = rs.getInt(2);
